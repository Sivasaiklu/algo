--- conflicted
+++ resolved
@@ -57,7 +57,7 @@
     github: https://github.com/AdityaJani616
     portfolio: https://portfolio-azure-tau-65.vercel.app/
 
-<<<<<<< HEAD
+
 Rishi-Verma:
   name: Rishi Verma
   title: B.Tech(CSE) STUDENT, Developer, Tech Enthusiast , Competitive Programmer
@@ -70,7 +70,7 @@
   socials:
     linkedin: https://www.linkedin.com/in/rishi-verma-sde/
     github: https://github.com/coder-writes
-=======
+
 LOKESH-BIJARNIYA:
   name: Lokesh Bijarniya
   title: BTech CSE Student | Full Stack Developer | DSA Enthusiast
@@ -85,4 +85,3 @@
     github: https://github.com/Lokesh-Bijarniya/
     leetcode: https://leetcode.com/u/Lokesh_Bijarniya_/
     portfolio: https://lokesh-bijarniya-portfolio.vercel.app/
->>>>>>> 57212ddf
