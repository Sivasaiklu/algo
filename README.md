--- conflicted
+++ resolved
@@ -206,7 +206,8 @@
                     <sub><b>nishant4500</b></sub>
                 </a>
             </td>
-<<<<<<< HEAD
+		</tr>
+		<tr>
             <td align="center">
                 <a href="https://github.com/sriraghavi22">
                     <img src="https://avatars.githubusercontent.com/u/140194099?v=4" width="100;" alt="sriraghavi22"/>
@@ -214,10 +215,6 @@
                     <sub><b>sriraghavi22</b></sub>
                 </a>
             </td>
-=======
->>>>>>> 15d851d2
-		</tr>
-		<tr>
             <td align="center">
                 <a href="https://github.com/Hamza1821">
                     <img src="https://avatars.githubusercontent.com/u/118290407?v=4" width="100;" alt="Hamza1821"/>
@@ -226,13 +223,6 @@
                 </a>
             </td>
             <td align="center">
-                <a href="https://github.com/Hamza1821">
-                    <img src="https://avatars.githubusercontent.com/u/118290407?v=4" width="100;" alt="Hamza1821"/>
-                    <br />
-                    <sub><b>Hamza Mubin</b></sub>
-                </a>
-            </td>
-            <td align="center">
                 <a href="https://github.com/4F24L">
                     <img src="https://avatars.githubusercontent.com/u/108697331?v=4" width="100;" alt="4F24L"/>
                     <br />
@@ -351,17 +341,17 @@
 		</tr>
 		<tr>
             <td align="center">
-<<<<<<< HEAD
+                <a href="https://github.com/Saaarthak0102">
+                    <img src="https://avatars.githubusercontent.com/u/174188123?v=4" width="100;" alt="Saaarthak0102"/>
+                    <br />
+                    <sub><b>Sarthak</b></sub>
+                </a>
+            </td>
+            <td align="center">
                 <a href="https://github.com/LitZeus">
                     <img src="https://avatars.githubusercontent.com/u/142726372?v=4" width="100;" alt="LitZeus"/>
                     <br />
                     <sub><b>Tejas Athalye</b></sub>
-=======
-                <a href="https://github.com/Saaarthak0102">
-                    <img src="https://avatars.githubusercontent.com/u/174188123?v=4" width="100;" alt="Saaarthak0102"/>
-                    <br />
-                    <sub><b>Sarthak</b></sub>
->>>>>>> 15d851d2
                 </a>
             </td>
             <td align="center">
@@ -372,13 +362,6 @@
                 </a>
             </td>
             <td align="center">
-                <a href="https://github.com/1-SubhamSingh">
-                    <img src="https://avatars.githubusercontent.com/u/125077858?v=4" width="100;" alt="1-SubhamSingh"/>
-                    <br />
-                    <sub><b>Subham Singh</b></sub>
-                </a>
-            </td>
-            <td align="center">
                 <a href="https://github.com/shalini-bhandari">
                     <img src="https://avatars.githubusercontent.com/u/76897566?v=4" width="100;" alt="shalini-bhandari"/>
                     <br />
@@ -437,22 +420,17 @@
                 </a>
             </td>
             <td align="center">
-                <a href="https://github.com/Bhum-ika">
-                    <img src="https://avatars.githubusercontent.com/u/91523494?v=4" width="100;" alt="Bhum-ika"/>
-                    <br />
-                    <sub><b>Bhumika Sharma</b></sub>
-                </a>
-            </td>
-		</tr>
-		<tr>
-            <td align="center">
-<<<<<<< HEAD
                 <a href="https://github.com/Bhumika-00">
                     <img src="https://avatars.githubusercontent.com/u/178026966?v=4" width="100;" alt="Bhumika-00"/>
-=======
+                    <br />
+                    <sub><b>Bhumika Sharma</b></sub>
+                </a>
+            </td>
+		</tr>
+		<tr>
+            <td align="center">
                 <a href="https://github.com/PrAyAg9">
                     <img src="https://avatars.githubusercontent.com/u/114804510?v=4" width="100;" alt="PrAyAg9"/>
->>>>>>> 15d851d2
                     <br />
                     <sub><b>PrAyAg9</b></sub>
                 </a>
@@ -479,6 +457,50 @@
                 </a>
             </td>
             <td align="center">
+                <a href="https://github.com/Akki-58">
+                    <img src="https://avatars.githubusercontent.com/u/154585091?v=4" width="100;" alt="Akki-58"/>
+                    <br />
+                    <sub><b>AJ</b></sub>
+                </a>
+            </td>
+            <td align="center">
+                <a href="https://github.com/meghanakn22">
+                    <img src="https://avatars.githubusercontent.com/u/172406754?v=4" width="100;" alt="meghanakn22"/>
+                    <br />
+                    <sub><b>meghanakn22</b></sub>
+                </a>
+            </td>
+		</tr>
+		<tr>
+            <td align="center">
+                <a href="https://github.com/Kratik1093">
+                    <img src="https://avatars.githubusercontent.com/u/153417068?v=4" width="100;" alt="Kratik1093"/>
+                    <br />
+                    <sub><b>Kratik Mandloi </b></sub>
+                </a>
+            </td>
+            <td align="center">
+                <a href="https://github.com/mehul-m-prajapati">
+                    <img src="https://avatars.githubusercontent.com/u/7879392?v=4" width="100;" alt="mehul-m-prajapati"/>
+                    <br />
+                    <sub><b>Mehul Prajapati</b></sub>
+                </a>
+            </td>
+            <td align="center">
+                <a href="https://github.com/RchtDshr">
+                    <img src="https://avatars.githubusercontent.com/u/58704284?v=4" width="100;" alt="RchtDshr"/>
+                    <br />
+                    <sub><b>Rachita Dashore</b></sub>
+                </a>
+            </td>
+            <td align="center">
+                <a href="https://github.com/AmanPathan">
+                    <img src="https://avatars.githubusercontent.com/u/76259086?v=4" width="100;" alt="AmanPathan"/>
+                    <br />
+                    <sub><b>Ronin</b></sub>
+                </a>
+            </td>
+            <td align="center">
                 <a href="https://github.com/Mohith1490">
                     <img src="https://avatars.githubusercontent.com/u/141254298?v=4" width="100;" alt="Mohith1490"/>
                     <br />
@@ -486,57 +508,84 @@
                 </a>
             </td>
             <td align="center">
-                <a href="https://github.com/RchtDshr">
-                    <img src="https://avatars.githubusercontent.com/u/58704284?v=4" width="100;" alt="RchtDshr"/>
-                    <br />
-                    <sub><b>Rachita Dashore</b></sub>
-                </a>
-            </td>
-		</tr>
-		<tr>
-            <td align="center">
-                <a href="https://github.com/Kratik1093">
-                    <img src="https://avatars.githubusercontent.com/u/153417068?v=4" width="100;" alt="Kratik1093"/>
-                    <br />
-                    <sub><b>Kratik Mandloi </b></sub>
-                </a>
-            </td>
-            <td align="center">
-<<<<<<< HEAD
-                <a href="https://github.com/meghanakn22">
-                    <img src="https://avatars.githubusercontent.com/u/172406754?v=4" width="100;" alt="meghanakn22"/>
-=======
-                <a href="https://github.com/mehul-m-prajapati">
-                    <img src="https://avatars.githubusercontent.com/u/7879392?v=4" width="100;" alt="mehul-m-prajapati"/>
-                    <br />
-                    <sub><b>Mehul Prajapati</b></sub>
-                </a>
-            </td>
-            <td align="center">
-                <a href="https://github.com/RchtDshr">
-                    <img src="https://avatars.githubusercontent.com/u/58704284?v=4" width="100;" alt="RchtDshr"/>
->>>>>>> 15d851d2
-                    <br />
-                    <sub><b>meghanakn22</b></sub>
-                </a>
-            </td>
-            <td align="center">
-<<<<<<< HEAD
-                <a href="https://github.com/Akki-58">
-                    <img src="https://avatars.githubusercontent.com/u/154585091?v=4" width="100;" alt="Akki-58"/>
-=======
-                <a href="https://github.com/AmanPathan">
-                    <img src="https://avatars.githubusercontent.com/u/76259086?v=4" width="100;" alt="AmanPathan"/>
-                    <br />
-                    <sub><b>Ronin</b></sub>
-                </a>
-            </td>
-            <td align="center">
-                <a href="https://github.com/Mohith1490">
-                    <img src="https://avatars.githubusercontent.com/u/141254298?v=4" width="100;" alt="Mohith1490"/>
->>>>>>> 15d851d2
-                    <br />
-                    <sub><b>AJ</b></sub>
+                <a href="https://github.com/Amankr200">
+                    <img src="https://avatars.githubusercontent.com/u/160874720?v=4" width="100;" alt="Amankr200"/>
+                    <br />
+                    <sub><b>Amankr200</b></sub>
+                </a>
+            </td>
+		</tr>
+		<tr>
+            <td align="center">
+                <a href="https://github.com/iking07">
+                    <img src="https://avatars.githubusercontent.com/u/146435630?v=4" width="100;" alt="iking07"/>
+                    <br />
+                    <sub><b>Harsh</b></sub>
+                </a>
+            </td>
+            <td align="center">
+                <a href="https://github.com/IRFANSARI2">
+                    <img src="https://avatars.githubusercontent.com/u/171218596?v=4" width="100;" alt="IRFANSARI2"/>
+                    <br />
+                    <sub><b>IRFANSARI2</b></sub>
+                </a>
+            </td>
+            <td align="center">
+                <a href="https://github.com/ImgBotApp">
+                    <img src="https://avatars.githubusercontent.com/u/31427850?v=4" width="100;" alt="ImgBotApp"/>
+                    <br />
+                    <sub><b>Imgbot</b></sub>
+                </a>
+            </td>
+            <td align="center">
+                <a href="https://github.com/jayanththalla">
+                    <img src="https://avatars.githubusercontent.com/u/121346142?v=4" width="100;" alt="jayanththalla"/>
+                    <br />
+                    <sub><b>Thalla Jayanth</b></sub>
+                </a>
+            </td>
+            <td align="center">
+                <a href="https://github.com/shubhagarwal1">
+                    <img src="https://avatars.githubusercontent.com/u/105449260?v=4" width="100;" alt="shubhagarwal1"/>
+                    <br />
+                    <sub><b>Shubh Agarwal</b></sub>
+                </a>
+            </td>
+            <td align="center">
+                <a href="https://github.com/oebelus">
+                    <img src="https://avatars.githubusercontent.com/u/71945388?v=4" width="100;" alt="oebelus"/>
+                    <br />
+                    <sub><b>Oebelus</b></sub>
+                </a>
+            </td>
+		</tr>
+		<tr>
+            <td align="center">
+                <a href="https://github.com/Rahul7raj">
+                    <img src="https://avatars.githubusercontent.com/u/69787135?v=4" width="100;" alt="Rahul7raj"/>
+                    <br />
+                    <sub><b>Rahul7raj</b></sub>
+                </a>
+            </td>
+            <td align="center">
+                <a href="https://github.com/rajatsinghal02">
+                    <img src="https://avatars.githubusercontent.com/u/112543741?v=4" width="100;" alt="rajatsinghal02"/>
+                    <br />
+                    <sub><b>Rajat singhal</b></sub>
+                </a>
+            </td>
+            <td align="center">
+                <a href="https://github.com/RanaJay3101">
+                    <img src="https://avatars.githubusercontent.com/u/104300431?v=4" width="100;" alt="RanaJay3101"/>
+                    <br />
+                    <sub><b>Rana Jay</b></sub>
+                </a>
+            </td>
+            <td align="center">
+                <a href="https://github.com/Subashree-selvaraj">
+                    <img src="https://avatars.githubusercontent.com/u/132484553?v=4" width="100;" alt="Subashree-selvaraj"/>
+                    <br />
+                    <sub><b>subashree</b></sub>
                 </a>
             </td>
             <td align="center">
@@ -544,111 +593,6 @@
                     <img src="https://avatars.githubusercontent.com/u/26879616?v=4" width="100;" alt="KunikaMakker"/>
                     <br />
                     <sub><b>Kunika Makker</b></sub>
-                </a>
-            </td>
-		</tr>
-		<tr>
-            <td align="center">
-                <a href="https://github.com/sejals23">
-                    <img src="https://avatars.githubusercontent.com/u/183209584?v=4" width="100;" alt="sejals23"/>
-                    <br />
-                    <sub><b>Sejal</b></sub>
-                </a>
-            </td>
-            <td align="center">
-                <a href="https://github.com/AmanPathan">
-                    <img src="https://avatars.githubusercontent.com/u/76259086?v=4" width="100;" alt="AmanPathan"/>
-                    <br />
-                    <sub><b>Ronin</b></sub>
-                </a>
-            </td>
-            <td align="center">
-                <a href="https://github.com/RanaJay3101">
-                    <img src="https://avatars.githubusercontent.com/u/104300431?v=4" width="100;" alt="RanaJay3101"/>
-                    <br />
-                    <sub><b>Rana Jay</b></sub>
-                </a>
-            </td>
-            <td align="center">
-                <a href="https://github.com/rajatsinghal02">
-                    <img src="https://avatars.githubusercontent.com/u/112543741?v=4" width="100;" alt="rajatsinghal02"/>
-                    <br />
-                    <sub><b>Rajat singhal</b></sub>
-                </a>
-            </td>
-            <td align="center">
-                <a href="https://github.com/Rahul7raj">
-                    <img src="https://avatars.githubusercontent.com/u/69787135?v=4" width="100;" alt="Rahul7raj"/>
-                    <br />
-                    <sub><b>Rahul7raj</b></sub>
-                </a>
-            </td>
-            <td align="center">
-                <a href="https://github.com/PrAyAg9">
-                    <img src="https://avatars.githubusercontent.com/u/114804510?v=4" width="100;" alt="PrAyAg9"/>
-                    <br />
-                    <sub><b>PrAyAg9</b></sub>
-                </a>
-            </td>
-            <td align="center">
-                <a href="https://github.com/oebelus">
-                    <img src="https://avatars.githubusercontent.com/u/71945388?v=4" width="100;" alt="oebelus"/>
-                    <br />
-                    <sub><b>Oebelus</b></sub>
-                </a>
-            </td>
-<<<<<<< HEAD
-            <td align="center">
-                <a href="https://github.com/shubhagarwal1">
-                    <img src="https://avatars.githubusercontent.com/u/105449260?v=4" width="100;" alt="shubhagarwal1"/>
-                    <br />
-                    <sub><b>Shubh Agarwal</b></sub>
-                </a>
-            </td>
-=======
->>>>>>> 15d851d2
-		</tr>
-		<tr>
-            <td align="center">
-                <a href="https://github.com/jayanththalla">
-                    <img src="https://avatars.githubusercontent.com/u/121346142?v=4" width="100;" alt="jayanththalla"/>
-                    <br />
-                    <sub><b>Thalla Jayanth</b></sub>
-                </a>
-            </td>
-            <td align="center">
-                <a href="https://github.com/ImgBotApp">
-                    <img src="https://avatars.githubusercontent.com/u/31427850?v=4" width="100;" alt="ImgBotApp"/>
-                    <br />
-                    <sub><b>Imgbot</b></sub>
-                </a>
-            </td>
-            <td align="center">
-                <a href="https://github.com/IRFANSARI2">
-                    <img src="https://avatars.githubusercontent.com/u/171218596?v=4" width="100;" alt="IRFANSARI2"/>
-                    <br />
-                    <sub><b>IRFANSARI2</b></sub>
-                </a>
-            </td>
-            <td align="center">
-<<<<<<< HEAD
-                <a href="https://github.com/iking07">
-                    <img src="https://avatars.githubusercontent.com/u/146435630?v=4" width="100;" alt="iking07"/>
-                    <br />
-                    <sub><b>Harsh</b></sub>
-=======
-                <a href="https://github.com/Subashree-selvaraj">
-                    <img src="https://avatars.githubusercontent.com/u/132484553?v=4" width="100;" alt="Subashree-selvaraj"/>
-                    <br />
-                    <sub><b>subashree</b></sub>
->>>>>>> 15d851d2
-                </a>
-            </td>
-            <td align="center">
-                <a href="https://github.com/Amankr200">
-                    <img src="https://avatars.githubusercontent.com/u/160874720?v=4" width="100;" alt="Amankr200"/>
-                    <br />
-                    <sub><b>Amankr200</b></sub>
                 </a>
             </td>
 		</tr>
