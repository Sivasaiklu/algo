--- conflicted
+++ resolved
@@ -78,7 +78,6 @@
     - [Not using SSH:](#not-using-ssh)
   - [Contributing](#contributing)
   - [Contributors ✨](#contributors-)
-- [\<\<\<\<\<\<\< HEAD](#-head)
   - [Stargazers](#stargazers)
   - [Forkers](#forkers)
   - [Resources for Guidance](#resources-for-guidance)
@@ -180,17 +179,17 @@
                 </a>
             </td>
             <td align="center">
-<<<<<<< HEAD
+                <a href="https://github.com/shravya312">
+                    <img src="https://avatars.githubusercontent.com/u/125795769?v=4" width="100;" alt="shravya312"/>
+                    <br />
+                    <sub><b>Shravya H Jain</b></sub>
+                </a>
+            </td>
+            <td align="center">
                 <a href="https://github.com/priyashuu">
                     <img src="https://avatars.githubusercontent.com/u/150767072?v=4" width="100;" alt="priyashuu"/>
                     <br />
                     <sub><b>Priya </b></sub>
-=======
-                <a href="https://github.com/shravya312">
-                    <img src="https://avatars.githubusercontent.com/u/125795769?v=4" width="100;" alt="shravya312"/>
-                    <br />
-                    <sub><b>Shravya H Jain</b></sub>
->>>>>>> 88206526
                 </a>
             </td>
             <td align="center">
@@ -200,13 +199,6 @@
                     <sub><b>Ankitha R</b></sub>
                 </a>
             </td>
-            <td align="center">
-                <a href="https://github.com/Ankitha2130">
-                    <img src="https://avatars.githubusercontent.com/u/149484435?v=4" width="100;" alt="Ankitha2130"/>
-                    <br />
-                    <sub><b>Ankitha R</b></sub>
-                </a>
-            </td>
 		</tr>
 		<tr>
             <td align="center">
@@ -234,7 +226,7 @@
                 <a href="https://github.com/Mahak-Codes">
                     <img src="https://avatars.githubusercontent.com/u/124600225?v=4" width="100;" alt="Mahak-Codes"/>
                     <br />
-                    <sub><b>="https://avatars.githubusercontent.com/u/124600225?</b></sub>
+                    <sub><b>Mahak</b></sub>
                 </a>
             </td>
             <td align="center">
@@ -270,8 +262,6 @@
             <td align="center">
                 <a href="https://github.com/monishkumardvs">
                     <img src="https://avatars.githubusercontent.com/u/125813798?v=4" width="100;" alt="monishkumardvs"/>
-<<<<<<< HEAD
-=======
                     <br />
                     <sub><b>Dvs monish kumar</b></sub>
                 </a>
@@ -279,23 +269,15 @@
             <td align="center">
                 <a href="https://github.com/J-B-Mugundh">
                     <img src="https://avatars.githubusercontent.com/u/98593517?v=4" width="100;" alt="J-B-Mugundh"/>
->>>>>>> 88206526
-                    <br />
-                    <sub><b>Dvs monish kumar</b></sub>
-                </a>
-            </td>
-            <td align="center">
-<<<<<<< HEAD
-                <a href="https://github.com/J-B-Mugundh">
-                    <img src="https://avatars.githubusercontent.com/u/98593517?v=4" width="100;" alt="J-B-Mugundh"/>
                     <br />
                     <sub><b>Mugundh J B</b></sub>
-=======
+                </a>
+            </td>
+            <td align="center">
                 <a href="https://github.com/mahaveergurjar">
                     <img src="https://avatars.githubusercontent.com/u/57872034?v=4" width="100;" alt="mahaveergurjar"/>
                     <br />
                     <sub><b>Mahaveer Gurjar</b></sub>
->>>>>>> 88206526
                 </a>
             </td>
             <td align="center">
@@ -352,10 +334,6 @@
 		</tr>
 		<tr>
             <td align="center">
-<<<<<<< HEAD
-                <a href="https://github.com/PradeepFSTdhane123">
-                    <img src="https://avatars.githubusercontent.com/u/153702729?v=4" width="100;" alt="PradeepFSTdhane123"/>
-=======
                 <a href="https://github.com/Alpha1zln">
                     <img src="https://avatars.githubusercontent.com/u/98889077?v=4" width="100;" alt="Alpha1zln"/>
                     <br />
@@ -372,9 +350,8 @@
             <td align="center">
                 <a href="https://github.com/Meetpidev">
                     <img src="https://avatars.githubusercontent.com/u/128205241?v=4" width="100;" alt="Meetpidev"/>
->>>>>>> 88206526
-                    <br />
-                    <sub><b>Pradeep dhane</b></sub>
+                    <br />
+                    <sub><b>Meet Shah</b></sub>
                 </a>
             </td>
             <td align="center">
@@ -385,38 +362,17 @@
                 </a>
             </td>
             <td align="center">
-<<<<<<< HEAD
-                <a href="https://github.com/Alpha1zln">
-                    <img src="https://avatars.githubusercontent.com/u/98889077?v=4" width="100;" alt="Alpha1zln"/>
-                    <br />
-                    <sub><b>SHREYAS YADUVANSHI</b></sub>
-=======
                 <a href="https://github.com/kRajoria121">
                     <img src="https://avatars.githubusercontent.com/u/138133004?v=4" width="100;" alt="kRajoria121"/>
                     <br />
                     <sub><b>Kundan Rajoria</b></sub>
->>>>>>> 88206526
-                </a>
-            </td>
-            <td align="center">
-                <a href="https://github.com/aditiverma-21">
-                    <img src="https://avatars.githubusercontent.com/u/180853305?v=4" width="100;" alt="aditiverma-21"/>
-                    <br />
-                    <sub><b>Aditi Verma</b></sub>
-                </a>
-            </td>
-            <td align="center">
-                <a href="https://github.com/Meetpidev">
-                    <img src="https://avatars.githubusercontent.com/u/128205241?v=4" width="100;" alt="Meetpidev"/>
-                    <br />
-                    <sub><b>Meet Shah</b></sub>
-                </a>
-            </td>
-            <td align="center">
-                <a href="https://github.com/mahaveergurjar">
-                    <img src="https://avatars.githubusercontent.com/u/57872034?v=4" width="100;" alt="mahaveergurjar"/>
-                    <br />
-                    <sub><b>Mahaveer Gurjar</b></sub>
+                </a>
+            </td>
+            <td align="center">
+                <a href="https://github.com/kjl98">
+                    <img src="https://avatars.githubusercontent.com/u/156598237?v=4" width="100;" alt="kjl98"/>
+                    <br />
+                    <sub><b>Kajal Ahirwar</b></sub>
                 </a>
             </td>
 		</tr>
@@ -429,10 +385,6 @@
                 </a>
             </td>
             <td align="center">
-<<<<<<< HEAD
-                <a href="https://github.com/kjl98">
-                    <img src="https://avatars.githubusercontent.com/u/156598237?v=4" width="100;" alt="kjl98"/>
-=======
                 <a href="https://github.com/PavanTeja2005">
                     <img src="https://avatars.githubusercontent.com/u/98730339?v=4" width="100;" alt="PavanTeja2005"/>
                     <br />
@@ -442,9 +394,8 @@
             <td align="center">
                 <a href="https://github.com/Mansi07sharma">
                     <img src="https://avatars.githubusercontent.com/u/142892607?v=4" width="100;" alt="Mansi07sharma"/>
->>>>>>> 88206526
-                    <br />
-                    <sub><b>Kajal Ahirwar</b></sub>
+                    <br />
+                    <sub><b>Mansi07sharma</b></sub>
                 </a>
             </td>
             <td align="center">
@@ -462,12 +413,6 @@
                 </a>
             </td>
             <td align="center">
-<<<<<<< HEAD
-                <a href="https://github.com/Mansi07sharma">
-                    <img src="https://avatars.githubusercontent.com/u/142892607?v=4" width="100;" alt="Mansi07sharma"/>
-                    <br />
-                    <sub><b>Mansi07sharma</b></sub>
-=======
                 <a href="https://github.com/MithanshuHedau">
                     <img src="https://avatars.githubusercontent.com/u/144697427?v=4" width="100;" alt="MithanshuHedau"/>
                     <br />
@@ -481,7 +426,6 @@
                     <img src="https://avatars.githubusercontent.com/u/129055361?v=4" width="100;" alt="govindumeesala"/>
                     <br />
                     <sub><b>Meesala Govindu</b></sub>
->>>>>>> 88206526
                 </a>
             </td>
             <td align="center">
@@ -492,10 +436,6 @@
                 </a>
             </td>
             <td align="center">
-<<<<<<< HEAD
-                <a href="https://github.com/MithanshuHedau">
-                    <img src="https://avatars.githubusercontent.com/u/144697427?v=4" width="100;" alt="MithanshuHedau"/>
-=======
                 <a href="https://github.com/jvkousthub">
                     <img src="https://avatars.githubusercontent.com/u/162019723?v=4" width="100;" alt="jvkousthub"/>
                     <br />
@@ -505,16 +445,15 @@
             <td align="center">
                 <a href="https://github.com/Siddhart2004">
                     <img src="https://avatars.githubusercontent.com/u/90645484?v=4" width="100;" alt="Siddhart2004"/>
->>>>>>> 88206526
-                    <br />
-                    <sub><b>Mithanshu Hedau</b></sub>
-                </a>
-            </td>
-            <td align="center">
-                <a href="https://github.com/govindumeesala">
-                    <img src="https://avatars.githubusercontent.com/u/129055361?v=4" width="100;" alt="govindumeesala"/>
-                    <br />
-                    <sub><b>Meesala Govindu</b></sub>
+                    <br />
+                    <sub><b>SIDDHARTH A</b></sub>
+                </a>
+            </td>
+            <td align="center">
+                <a href="https://github.com/AKSHITHA-CHILUKA">
+                    <img src="https://avatars.githubusercontent.com/u/120377576?v=4" width="100;" alt="AKSHITHA-CHILUKA"/>
+                    <br />
+                    <sub><b>~Chiluka Akshitha</b></sub>
                 </a>
             </td>
             <td align="center">
@@ -527,49 +466,15 @@
 		</tr>
 		<tr>
             <td align="center">
-<<<<<<< HEAD
-                <a href="https://github.com/jvkousthub">
-                    <img src="https://avatars.githubusercontent.com/u/162019723?v=4" width="100;" alt="jvkousthub"/>
-                    <br />
-                    <sub><b>Kousthub J V</b></sub>
-                </a>
-            </td>
-            <td align="center">
-                <a href="https://github.com/AKSHITHA-CHILUKA">
-                    <img src="https://avatars.githubusercontent.com/u/120377576?v=4" width="100;" alt="AKSHITHA-CHILUKA"/>
-                    <br />
-                    <sub><b>~Chiluka Akshitha</b></sub>
-                </a>
-            </td>
-            <td align="center">
-                <a href="https://github.com/Siddhart2004">
-                    <img src="https://avatars.githubusercontent.com/u/90645484?v=4" width="100;" alt="Siddhart2004"/>
-                    <br />
-                    <sub><b>SIDDHARTH A</b></sub>
-                </a>
-            </td>
-            <td align="center">
-                <a href="https://github.com/LitZeus">
-                    <img src="https://avatars.githubusercontent.com/u/142726372?v=4" width="100;" alt="LitZeus"/>
-                    <br />
-                    <sub><b>Tejas Athalye</b></sub>
-                </a>
-            </td>
-		</tr>
-		<tr>
+                <a href="https://github.com/Hamza1821">
+                    <img src="https://avatars.githubusercontent.com/u/118290407?v=4" width="100;" alt="Hamza1821"/>
+                    <br />
+                    <sub><b>Hamza Mubin</b></sub>
+                </a>
+            </td>
             <td align="center">
                 <a href="https://github.com/anshika-1102">
                     <img src="https://avatars.githubusercontent.com/u/122305104?v=4" width="100;" alt="anshika-1102"/>
-=======
-                <a href="https://github.com/Hamza1821">
-                    <img src="https://avatars.githubusercontent.com/u/118290407?v=4" width="100;" alt="Hamza1821"/>
-                    <br />
-                    <sub><b>Hamza Mubin</b></sub>
-                </a>
-            </td>
-            <td align="center">
-                <a href="https://github.com/anshika-1102">
-                    <img src="https://avatars.githubusercontent.com/u/122305104?v=4" width="100;" alt="anshika-1102"/>
                     <br />
                     <sub><b>anshika-1102</b></sub>
                 </a>
@@ -577,7 +482,6 @@
             <td align="center">
                 <a href="https://github.com/khurshed07">
                     <img src="https://avatars.githubusercontent.com/u/114801597?v=4" width="100;" alt="khurshed07"/>
->>>>>>> 88206526
                     <br />
                     <sub><b>khurshed Ansari</b></sub>
                 </a>
@@ -590,76 +494,59 @@
                 </a>
             </td>
             <td align="center">
-<<<<<<< HEAD
-                <a href="https://github.com/inkerton">
-                    <img src="https://avatars.githubusercontent.com/u/127668005?v=4" width="100;" alt="inkerton"/>
-                    <br />
-                    <sub><b>Janvi</b></sub>
+                <a href="https://github.com/Lighting-pixel">
+                    <img src="https://avatars.githubusercontent.com/u/77742960?v=4" width="100;" alt="Lighting-pixel"/>
+                    <br />
+                    <sub><b>Ayan </b></sub>
+                </a>
+            </td>
+            <td align="center">
+                <a href="https://github.com/AdityaJani616">
+                    <img src="https://avatars.githubusercontent.com/u/108350583?v=4" width="100;" alt="AdityaJani616"/>
+                    <br />
+                    <sub><b>Aditya Jani</b></sub>
+                </a>
+            </td>
+		</tr>
+		<tr>
+            <td align="center">
+                <a href="https://github.com/AE-Hertz">
+                    <img src="https://avatars.githubusercontent.com/u/93651229?v=4" width="100;" alt="AE-Hertz"/>
+                    <br />
+                    <sub><b>Abhinandan</b></sub>
+                </a>
+            </td>
+            <td align="center">
+                <a href="https://github.com/AswaniBolisetti">
+                    <img src="https://avatars.githubusercontent.com/u/117751107?v=4" width="100;" alt="AswaniBolisetti"/>
+                    <br />
+                    <sub><b>Aswani Bolisetti </b></sub>
+                </a>
+            </td>
+            <td align="center">
+                <a href="https://github.com/c4dr-me">
+                    <img src="https://avatars.githubusercontent.com/u/142721314?v=4" width="100;" alt="c4dr-me"/>
+                    <br />
+                    <sub><b>c4dr-me</b></sub>
+                </a>
+            </td>
+            <td align="center">
+                <a href="https://github.com/4F24L">
+                    <img src="https://avatars.githubusercontent.com/u/108697331?v=4" width="100;" alt="4F24L"/>
+                    <br />
+                    <sub><b>Md Afzal Mir</b></sub>
+                </a>
+            </td>
+            <td align="center">
+                <a href="https://github.com/KunikaMakker">
+                    <img src="https://avatars.githubusercontent.com/u/26879616?v=4" width="100;" alt="KunikaMakker"/>
+                    <br />
+                    <sub><b>Kunika Makker</b></sub>
                 </a>
             </td>
             <td align="center">
                 <a href="https://github.com/varshapandiann">
                     <img src="https://avatars.githubusercontent.com/u/139967182?v=4" width="100;" alt="varshapandiann"/>
-=======
-                <a href="https://github.com/Lighting-pixel">
-                    <img src="https://avatars.githubusercontent.com/u/77742960?v=4" width="100;" alt="Lighting-pixel"/>
->>>>>>> 88206526
-                    <br />
-                    <sub><b>Ayan </b></sub>
-                </a>
-            </td>
-            <td align="center">
-                <a href="https://github.com/AdityaJani616">
-                    <img src="https://avatars.githubusercontent.com/u/108350583?v=4" width="100;" alt="AdityaJani616"/>
-                    <br />
-                    <sub><b>Aditya Jani</b></sub>
-                </a>
-            </td>
-		</tr>
-		<tr>
-            <td align="center">
-                <a href="https://github.com/AE-Hertz">
-                    <img src="https://avatars.githubusercontent.com/u/93651229?v=4" width="100;" alt="AE-Hertz"/>
-                    <br />
-                    <sub><b>Abhinandan</b></sub>
-                </a>
-            </td>
-		</tr>
-		<tr>
-            <td align="center">
-                <a href="https://github.com/AswaniBolisetti">
-                    <img src="https://avatars.githubusercontent.com/u/117751107?v=4" width="100;" alt="AswaniBolisetti"/>
-                    <br />
-                    <sub><b>Aswani Bolisetti </b></sub>
-                </a>
-            </td>
-            <td align="center">
-                <a href="https://github.com/c4dr-me">
-                    <img src="https://avatars.githubusercontent.com/u/142721314?v=4" width="100;" alt="c4dr-me"/>
-                    <br />
-                    <sub><b>c4dr-me</b></sub>
-                </a>
-            </td>
-            <td align="center">
-                <a href="https://github.com/4F24L">
-                    <img src="https://avatars.githubusercontent.com/u/108697331?v=4" width="100;" alt="4F24L"/>
-                    <br />
-                    <sub><b>Md Afzal Mir</b></sub>
-                </a>
-            </td>
-<<<<<<< HEAD
-=======
-            <td align="center">
-                <a href="https://github.com/KunikaMakker">
-                    <img src="https://avatars.githubusercontent.com/u/26879616?v=4" width="100;" alt="KunikaMakker"/>
-                    <br />
-                    <sub><b>Kunika Makker</b></sub>
-                </a>
-            </td>
->>>>>>> 88206526
-            <td align="center">
-                <a href="https://github.com/varshapandiann">
-                    <img src="https://avatars.githubusercontent.com/u/139967182?v=4" width="100;" alt="varshapandiann"/>
                     <br />
                     <sub><b>Varsha Pandian</b></sub>
                 </a>
@@ -674,16 +561,6 @@
                 </a>
             </td>
             <td align="center">
-<<<<<<< HEAD
-                <a href="https://github.com/AdityaJani616">
-                    <img src="https://avatars.githubusercontent.com/u/108350583?v=4" width="100;" alt="AdityaJani616"/>
-                    <br />
-                    <sub><b>Aditya Jani</b></sub>
-                </a>
-            </td>
-		</tr>
-		<tr>
-=======
                 <a href="https://github.com/Saaarthak0102">
                     <img src="https://avatars.githubusercontent.com/u/174188123?v=4" width="100;" alt="Saaarthak0102"/>
                     <br />
@@ -697,7 +574,6 @@
                     <sub><b>V Pratheek </b></sub>
                 </a>
             </td>
->>>>>>> 88206526
             <td align="center">
                 <a href="https://github.com/yashksaini-coder">
                     <img src="https://avatars.githubusercontent.com/u/115717039?v=4" width="100;" alt="yashksaini-coder"/>
@@ -713,24 +589,26 @@
                 </a>
             </td>
             <td align="center">
-                <a href="https://github.com/Saaarthak0102">
-                    <img src="https://avatars.githubusercontent.com/u/174188123?v=4" width="100;" alt="Saaarthak0102"/>
-                    <br />
-                    <sub><b>Sarthak</b></sub>
-                </a>
-            </td>
-            <td align="center">
-                <a href="https://github.com/pratheekv39">
-                    <img src="https://avatars.githubusercontent.com/u/165366548?v=4" width="100;" alt="pratheekv39"/>
-                    <br />
-                    <sub><b>V Pratheek </b></sub>
-                </a>
-            </td>
-            <td align="center">
-                <a href="https://github.com/IRFANSARI">
-                    <img src="https://avatars.githubusercontent.com/u/71096605?v=4" width="100;" alt="IRFANSARI"/>
-                    <br />
-                    <sub><b>Irfan Ansari</b></sub>
+                <a href="https://github.com/karanmaheshwari16">
+                    <img src="https://avatars.githubusercontent.com/u/154254173?v=4" width="100;" alt="karanmaheshwari16"/>
+                    <br />
+                    <sub><b>karanmaheshwari16</b></sub>
+                </a>
+            </td>
+		</tr>
+		<tr>
+            <td align="center">
+                <a href="https://github.com/tanushrigoel">
+                    <img src="https://avatars.githubusercontent.com/u/115028578?v=4" width="100;" alt="tanushrigoel"/>
+                    <br />
+                    <sub><b>tanushrigoel</b></sub>
+                </a>
+            </td>
+            <td align="center">
+                <a href="https://github.com/Soumya03007">
+                    <img src="https://avatars.githubusercontent.com/u/164558135?v=4" width="100;" alt="Soumya03007"/>
+                    <br />
+                    <sub><b>Soumyadeep Paul</b></sub>
                 </a>
             </td>
             <td align="center">
@@ -740,11 +618,6 @@
                     <sub><b>Narendra Dhangar </b></sub>
                 </a>
             </td>
-<<<<<<< HEAD
-		</tr>
-		<tr>
-=======
->>>>>>> 88206526
             <td align="center">
                 <a href="https://github.com/17arindam">
                     <img src="https://avatars.githubusercontent.com/u/65901047?v=4" width="100;" alt="17arindam"/>
@@ -753,27 +626,6 @@
                 </a>
             </td>
             <td align="center">
-                <a href="https://github.com/Soumya03007">
-                    <img src="https://avatars.githubusercontent.com/u/164558135?v=4" width="100;" alt="Soumya03007"/>
-                    <br />
-                    <sub><b>Soumyadeep Paul</b></sub>
-                </a>
-            </td>
-            <td align="center">
-                <a href="https://github.com/tanushrigoel">
-                    <img src="https://avatars.githubusercontent.com/u/115028578?v=4" width="100;" alt="tanushrigoel"/>
-                    <br />
-                    <sub><b>tanushrigoel</b></sub>
-                </a>
-            </td>
-            <td align="center">
-                <a href="https://github.com/karanmaheshwari16">
-                    <img src="https://avatars.githubusercontent.com/u/154254173?v=4" width="100;" alt="karanmaheshwari16"/>
-                    <br />
-                    <sub><b>karanmaheshwari16</b></sub>
-                </a>
-            </td>
-            <td align="center">
                 <a href="https://github.com/770navyasharma">
                     <img src="https://avatars.githubusercontent.com/u/115488727?v=4" width="100;" alt="770navyasharma"/>
                     <br />
@@ -797,12 +649,6 @@
                 </a>
             </td>
             <td align="center">
-<<<<<<< HEAD
-                <a href="https://github.com/AE-Hertz">
-                    <img src="https://avatars.githubusercontent.com/u/93651229?v=4" width="100;" alt="AE-Hertz"/>
-                    <br />
-                    <sub><b>Abhinandan</b></sub>
-=======
                 <a href="https://github.com/akash70629">
                     <img src="https://avatars.githubusercontent.com/u/76689571?v=4" width="100;" alt="akash70629"/>
                     <br />
@@ -821,7 +667,6 @@
                     <img src="https://avatars.githubusercontent.com/u/165137755?v=4" width="100;" alt="meghanakn473"/>
                     <br />
                     <sub><b>K N Meghana</b></sub>
->>>>>>> 88206526
                 </a>
             </td>
             <td align="center">
@@ -841,38 +686,12 @@
 		</tr>
 		<tr>
             <td align="center">
-                <a href="https://github.com/akash70629">
-                    <img src="https://avatars.githubusercontent.com/u/76689571?v=4" width="100;" alt="akash70629"/>
-                    <br />
-                    <sub><b>Akash Das</b></sub>
-                </a>
-            </td>
-            <td align="center">
                 <a href="https://github.com/AmanPathan">
                     <img src="https://avatars.githubusercontent.com/u/76259086?v=4" width="100;" alt="AmanPathan"/>
                     <br />
                     <sub><b>Ronin</b></sub>
                 </a>
             </td>
-<<<<<<< HEAD
-		</tr>
-		<tr>
-            <td align="center">
-                <a href="https://github.com/meghanakn473">
-                    <img src="https://avatars.githubusercontent.com/u/165137755?v=4" width="100;" alt="meghanakn473"/>
-                    <br />
-                    <sub><b>K N Meghana</b></sub>
-                </a>
-            </td>
-            <td align="center">
-                <a href="https://github.com/Bhum-ika">
-                    <img src="https://avatars.githubusercontent.com/u/91523494?v=4" width="100;" alt="Bhum-ika"/>
-                    <br />
-                    <sub><b>Bhumika Sharma</b></sub>
-                </a>
-            </td>
-=======
->>>>>>> 88206526
             <td align="center">
                 <a href="https://github.com/1-SubhamSingh">
                     <img src="https://avatars.githubusercontent.com/u/125077858?v=4" width="100;" alt="1-SubhamSingh"/>
@@ -890,8 +709,6 @@
             <td align="center">
                 <a href="https://github.com/Shantnu-singh">
                     <img src="https://avatars.githubusercontent.com/u/98252196?v=4" width="100;" alt="Shantnu-singh"/>
-<<<<<<< HEAD
-=======
                     <br />
                     <sub><b>shantnu</b></sub>
                 </a>
@@ -899,16 +716,15 @@
             <td align="center">
                 <a href="https://github.com/shalini-bhandari">
                     <img src="https://avatars.githubusercontent.com/u/76897566?v=4" width="100;" alt="shalini-bhandari"/>
->>>>>>> 88206526
-                    <br />
-                    <sub><b>shantnu</b></sub>
-                </a>
-            </td>
-            <td align="center">
-                <a href="https://github.com/shalini-bhandari">
-                    <img src="https://avatars.githubusercontent.com/u/76897566?v=4" width="100;" alt="shalini-bhandari"/>
                     <br />
                     <sub><b>Shalini Bhandari</b></sub>
+                </a>
+            </td>
+            <td align="center">
+                <a href="https://github.com/Ruksina01">
+                    <img src="https://avatars.githubusercontent.com/u/85981396?v=4" width="100;" alt="Ruksina01"/>
+                    <br />
+                    <sub><b>Ruksina</b></sub>
                 </a>
             </td>
 		</tr>
@@ -972,13 +788,6 @@
                 </a>
             </td>
             <td align="center">
-                <a href="https://github.com/Ruksina01">
-                    <img src="https://avatars.githubusercontent.com/u/85981396?v=4" width="100;" alt="Ruksina01"/>
-                    <br />
-                    <sub><b>Ruksina</b></sub>
-                </a>
-            </td>
-            <td align="center">
                 <a href="https://github.com/Saurabhchaudhary9799">
                     <img src="https://avatars.githubusercontent.com/u/106806241?v=4" width="100;" alt="Saurabhchaudhary9799"/>
                     <br />
@@ -999,8 +808,6 @@
                     <sub><b>Anandha-Vihari</b></sub>
                 </a>
             </td>
-		</tr>
-		<tr>
             <td align="center">
                 <a href="https://github.com/soham0028">
                     <img src="https://avatars.githubusercontent.com/u/143445468?v=4" width="100;" alt="soham0028"/>
@@ -1045,8 +852,6 @@
                     <sub><b>Saiyad Uveshali</b></sub>
                 </a>
             </td>
-		</tr>
-		<tr>
             <td align="center">
                 <a href="https://github.com/Suvadip-sana">
                     <img src="https://avatars.githubusercontent.com/u/78638404?v=4" width="100;" alt="Suvadip-sana"/>
@@ -1057,32 +862,24 @@
 		</tr>
 		<tr>
             <td align="center">
-<<<<<<< HEAD
+                <a href="https://github.com/AADESHak007">
+                    <img src="https://avatars.githubusercontent.com/u/123197632?v=4" width="100;" alt="AADESHak007"/>
+                    <br />
+                    <sub><b>Aadesh_Kumar</b></sub>
+                </a>
+            </td>
+            <td align="center">
+                <a href="https://github.com/Aditijainnn">
+                    <img src="https://avatars.githubusercontent.com/u/144632601?v=4" width="100;" alt="Aditijainnn"/>
+                    <br />
+                    <sub><b>Aditi</b></sub>
+                </a>
+            </td>
+            <td align="center">
                 <a href="https://github.com/Akki-58">
                     <img src="https://avatars.githubusercontent.com/u/154585091?v=4" width="100;" alt="Akki-58"/>
-=======
-                <a href="https://github.com/AADESHak007">
-                    <img src="https://avatars.githubusercontent.com/u/123197632?v=4" width="100;" alt="AADESHak007"/>
->>>>>>> 88206526
-                    <br />
-                    <sub><b>Aadesh_Kumar</b></sub>
-                </a>
-            </td>
-            <td align="center">
-                <a href="https://github.com/Aditijainnn">
-                    <img src="https://avatars.githubusercontent.com/u/144632601?v=4" width="100;" alt="Aditijainnn"/>
-                    <br />
-                    <sub><b>Aditi</b></sub>
-<<<<<<< HEAD
-=======
-                </a>
-            </td>
-            <td align="center">
-                <a href="https://github.com/Akki-58">
-                    <img src="https://avatars.githubusercontent.com/u/154585091?v=4" width="100;" alt="Akki-58"/>
                     <br />
                     <sub><b>AJ</b></sub>
->>>>>>> 88206526
                 </a>
             </td>
             <td align="center">
@@ -1152,7 +949,71 @@
             </td>
 		</tr>
 		<tr>
-<<<<<<< HEAD
+            <td align="center">
+                <a href="https://github.com/shubhagarwal1">
+                    <img src="https://avatars.githubusercontent.com/u/105449260?v=4" width="100;" alt="shubhagarwal1"/>
+                    <br />
+                    <sub><b>Shubh Agarwal</b></sub>
+                </a>
+            </td>
+            <td align="center">
+                <a href="https://github.com/oebelus">
+                    <img src="https://avatars.githubusercontent.com/u/71945388?v=4" width="100;" alt="oebelus"/>
+                    <br />
+                    <sub><b>Oebelus</b></sub>
+                </a>
+            </td>
+            <td align="center">
+                <a href="https://github.com/OmmDevgoswami">
+                    <img src="https://avatars.githubusercontent.com/u/127383096?v=4" width="100;" alt="OmmDevgoswami"/>
+                    <br />
+                    <sub><b>Omm Devgoswami</b></sub>
+                </a>
+            </td>
+            <td align="center">
+                <a href="https://github.com/Rahul7raj">
+                    <img src="https://avatars.githubusercontent.com/u/69787135?v=4" width="100;" alt="Rahul7raj"/>
+                    <br />
+                    <sub><b>Rahul7raj</b></sub>
+                </a>
+            </td>
+            <td align="center">
+                <a href="https://github.com/RanaJay3101">
+                    <img src="https://avatars.githubusercontent.com/u/104300431?v=4" width="100;" alt="RanaJay3101"/>
+                    <br />
+                    <sub><b>Rana Jay</b></sub>
+                </a>
+            </td>
+            <td align="center">
+                <a href="https://github.com/sejals23">
+                    <img src="https://avatars.githubusercontent.com/u/183209584?v=4" width="100;" alt="sejals23"/>
+                    <br />
+                    <sub><b>Sejal</b></sub>
+                </a>
+            </td>
+		</tr>
+		<tr>
+            <td align="center">
+                <a href="https://github.com/Tusharb331">
+                    <img src="https://avatars.githubusercontent.com/u/120712500?v=4" width="100;" alt="Tusharb331"/>
+                    <br />
+                    <sub><b>Tushar Bansal</b></sub>
+                </a>
+            </td>
+            <td align="center">
+                <a href="https://github.com/aasritha-24">
+                    <img src="https://avatars.githubusercontent.com/u/171145729?v=4" width="100;" alt="aasritha-24"/>
+                    <br />
+                    <sub><b>aasritha-24</b></sub>
+                </a>
+            </td>
+            <td align="center">
+                <a href="https://github.com/adwityac">
+                    <img src="https://avatars.githubusercontent.com/u/102909367?v=4" width="100;" alt="adwityac"/>
+                    <br />
+                    <sub><b>Adwitya Chakraborty</b></sub>
+                </a>
+            </td>
             <td align="center">
                 <a href="https://github.com/purnima2904">
                     <img src="https://avatars.githubusercontent.com/u/149002244?v=4" width="100;" alt="purnima2904"/>
@@ -1161,119 +1022,12 @@
                 </a>
             </td>
             <td align="center">
-                <a href="https://github.com/adwityac">
-                    <img src="https://avatars.githubusercontent.com/u/102909367?v=4" width="100;" alt="adwityac"/>
-                    <br />
-                    <sub><b>Adwitya Chakraborty</b></sub>
-                </a>
-            </td>
-            <td align="center">
-                <a href="https://github.com/aasritha-24">
-                    <img src="https://avatars.githubusercontent.com/u/171145729?v=4" width="100;" alt="aasritha-24"/>
-                    <br />
-                    <sub><b>aasritha-24</b></sub>
-                </a>
-            </td>
-            <td align="center">
-                <a href="https://github.com/Tusharb331">
-                    <img src="https://avatars.githubusercontent.com/u/120712500?v=4" width="100;" alt="Tusharb331"/>
-=======
-            <td align="center">
-                <a href="https://github.com/shubhagarwal1">
-                    <img src="https://avatars.githubusercontent.com/u/105449260?v=4" width="100;" alt="shubhagarwal1"/>
->>>>>>> 88206526
-                    <br />
-                    <sub><b>Shubh Agarwal</b></sub>
-                </a>
-            </td>
-            <td align="center">
-<<<<<<< HEAD
-                <a href="https://github.com/sejals23">
-                    <img src="https://avatars.githubusercontent.com/u/183209584?v=4" width="100;" alt="sejals23"/>
-                    <br />
-                    <sub><b>Sejal</b></sub>
-=======
-                <a href="https://github.com/oebelus">
-                    <img src="https://avatars.githubusercontent.com/u/71945388?v=4" width="100;" alt="oebelus"/>
-                    <br />
-                    <sub><b>Oebelus</b></sub>
-                </a>
-            </td>
-            <td align="center">
-                <a href="https://github.com/OmmDevgoswami">
-                    <img src="https://avatars.githubusercontent.com/u/127383096?v=4" width="100;" alt="OmmDevgoswami"/>
-                    <br />
-                    <sub><b>Omm Devgoswami</b></sub>
-                </a>
-            </td>
-            <td align="center">
-                <a href="https://github.com/Rahul7raj">
-                    <img src="https://avatars.githubusercontent.com/u/69787135?v=4" width="100;" alt="Rahul7raj"/>
-                    <br />
-                    <sub><b>Rahul7raj</b></sub>
->>>>>>> 88206526
-                </a>
-            </td>
-            <td align="center">
-                <a href="https://github.com/RanaJay3101">
-                    <img src="https://avatars.githubusercontent.com/u/104300431?v=4" width="100;" alt="RanaJay3101"/>
-                    <br />
-                    <sub><b>Rana Jay</b></sub>
-                </a>
-            </td>
-		</tr>
-		<tr>
-            <td align="center">
-                <a href="https://github.com/sejals23">
-                    <img src="https://avatars.githubusercontent.com/u/183209584?v=4" width="100;" alt="sejals23"/>
-                    <br />
-                    <sub><b>Sejal</b></sub>
-                </a>
-            </td>
-		</tr>
-		<tr>
-            <td align="center">
-                <a href="https://github.com/Tusharb331">
-                    <img src="https://avatars.githubusercontent.com/u/120712500?v=4" width="100;" alt="Tusharb331"/>
-                    <br />
-                    <sub><b>Tushar Bansal</b></sub>
-                </a>
-            </td>
-            <td align="center">
-                <a href="https://github.com/aasritha-24">
-                    <img src="https://avatars.githubusercontent.com/u/171145729?v=4" width="100;" alt="aasritha-24"/>
-                    <br />
-                    <sub><b>aasritha-24</b></sub>
-                </a>
-            </td>
-            <td align="center">
-                <a href="https://github.com/adwityac">
-                    <img src="https://avatars.githubusercontent.com/u/102909367?v=4" width="100;" alt="adwityac"/>
-                    <br />
-<<<<<<< HEAD
-                    <sub><b>Purnima Gupta</b></sub>
-=======
-                    <sub><b>Adwitya Chakraborty</b></sub>
->>>>>>> 88206526
-                </a>
-            </td>
-            <td align="center">
-                <a href="https://github.com/purnima2904">
-                    <img src="https://avatars.githubusercontent.com/u/149002244?v=4" width="100;" alt="purnima2904"/>
-                    <br />
-                    <sub><b>Purnima Gupta</b></sub>
-                </a>
-            </td>
-<<<<<<< HEAD
-=======
-            <td align="center">
                 <a href="https://github.com/LNischala">
                     <img src="https://avatars.githubusercontent.com/u/148078708?v=4" width="100;" alt="LNischala"/>
                     <br />
                     <sub><b>LNischala</b></sub>
                 </a>
             </td>
->>>>>>> 88206526
             <td align="center">
                 <a href="https://github.com/krishpathak">
                     <img src="https://avatars.githubusercontent.com/u/142569867?v=4" width="100;" alt="krishpathak"/>
@@ -1341,16 +1095,6 @@
                     <sub><b>Amankr200</b></sub>
                 </a>
             </td>
-<<<<<<< HEAD
-            <td align="center">
-                <a href="https://github.com/AADESHak007">
-                    <img src="https://avatars.githubusercontent.com/u/123197632?v=4" width="100;" alt="AADESHak007"/>
-                    <br />
-                    <sub><b>Aditi</b></sub>
-                </a>
-            </td>
-=======
->>>>>>> 88206526
 		</tr>
 	<tbody>
 </table>
