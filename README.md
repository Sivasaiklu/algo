--- conflicted
+++ resolved
@@ -202,6 +202,20 @@
 		</tr>
 		<tr>
             <td align="center">
+                <a href="https://github.com/T-Rahul-prabhu-38">
+                    <img src="https://avatars.githubusercontent.com/u/167653990?v=4" width="100;" alt="T-Rahul-prabhu-38"/>
+                    <br />
+                    <sub><b>t rahul prabhu</b></sub>
+                </a>
+            </td>
+            <td align="center">
+                <a href="https://github.com/haseebzaki-07">
+                    <img src="https://avatars.githubusercontent.com/u/147314463?v=4" width="100;" alt="haseebzaki-07"/>
+                    <br />
+                    <sub><b>Haseeb Zaki</b></sub>
+                </a>
+            </td>
+            <td align="center">
                 <a href="https://github.com/Riyachauhan11">
                     <img src="https://avatars.githubusercontent.com/u/96919050?v=4" width="100;" alt="Riyachauhan11"/>
                     <br />
@@ -209,20 +223,6 @@
                 </a>
             </td>
             <td align="center">
-                <a href="https://github.com/T-Rahul-prabhu-38">
-                    <img src="https://avatars.githubusercontent.com/u/167653990?v=4" width="100;" alt="T-Rahul-prabhu-38"/>
-                    <br />
-                    <sub><b>t rahul prabhu</b></sub>
-                </a>
-            </td>
-            <td align="center">
-                <a href="https://github.com/haseebzaki-07">
-                    <img src="https://avatars.githubusercontent.com/u/147314463?v=4" width="100;" alt="haseebzaki-07"/>
-                    <br />
-                    <sub><b>Haseeb Zaki</b></sub>
-                </a>
-            </td>
-            <td align="center">
                 <a href="https://github.com/Mahak-Codes">
                     <img src="https://avatars.githubusercontent.com/u/124600225?v=4" width="100;" alt="Mahak-Codes"/>
                     <br />
@@ -334,8 +334,6 @@
 		</tr>
 		<tr>
             <td align="center">
-<<<<<<< HEAD
-=======
                 <a href="https://github.com/PradeepFSTdhane123">
                     <img src="https://avatars.githubusercontent.com/u/153702729?v=4" width="100;" alt="PradeepFSTdhane123"/>
                     <br />
@@ -343,7 +341,6 @@
                 </a>
             </td>
             <td align="center">
->>>>>>> b9ef05a6
                 <a href="https://github.com/Alpha1zln">
                     <img src="https://avatars.githubusercontent.com/u/98889077?v=4" width="100;" alt="Alpha1zln"/>
                     <br />
@@ -367,32 +364,22 @@
             <td align="center">
                 <a href="https://github.com/aditiverma-21">
                     <img src="https://avatars.githubusercontent.com/u/180853305?v=4" width="100;" alt="aditiverma-21"/>
-<<<<<<< HEAD
                     <br />
                     <sub><b>Aditi Verma</b></sub>
                 </a>
             </td>
+            <td align="center">
+                <a href="https://github.com/kjl98">
+                    <img src="https://avatars.githubusercontent.com/u/156598237?v=4" width="100;" alt="kjl98"/>
+                    <br />
+                    <sub><b>Kajal Ahirwar</b></sub>
+                </a>
+            </td>
+		</tr>
+		<tr>
             <td align="center">
                 <a href="https://github.com/kRajoria121">
                     <img src="https://avatars.githubusercontent.com/u/138133004?v=4" width="100;" alt="kRajoria121"/>
-=======
->>>>>>> b9ef05a6
-                    <br />
-                    <sub><b>Aditi Verma</b></sub>
-                </a>
-            </td>
-            <td align="center">
-                <a href="https://github.com/kjl98">
-                    <img src="https://avatars.githubusercontent.com/u/156598237?v=4" width="100;" alt="kjl98"/>
-                    <br />
-                    <sub><b>Kajal Ahirwar</b></sub>
-                </a>
-            </td>
-		</tr>
-		<tr>
-            <td align="center">
-                <a href="https://github.com/kRajoria121">
-                    <img src="https://avatars.githubusercontent.com/u/138133004?v=4" width="100;" alt="kRajoria121"/>
                     <br />
                     <sub><b>Kundan Rajoria</b></sub>
                 </a>
@@ -534,8 +521,6 @@
                     <img src="https://avatars.githubusercontent.com/u/93651229?v=4" width="100;" alt="AE-Hertz"/>
                     <br />
                     <sub><b>Abhinandan</b></sub>
-<<<<<<< HEAD
-=======
                 </a>
             </td>
             <td align="center">
@@ -543,7 +528,6 @@
                     <img src="https://avatars.githubusercontent.com/u/174188123?v=4" width="100;" alt="Saaarthak0102"/>
                     <br />
                     <sub><b>Sarthak</b></sub>
->>>>>>> b9ef05a6
                 </a>
             </td>
             <td align="center">
@@ -554,76 +538,45 @@
                 </a>
             </td>
             <td align="center">
-<<<<<<< HEAD
+                <a href="https://github.com/4F24L">
+                    <img src="https://avatars.githubusercontent.com/u/108697331?v=4" width="100;" alt="4F24L"/>
+                    <br />
+                    <sub><b>Md Afzal Mir</b></sub>
+                </a>
+            </td>
+            <td align="center">
+                <a href="https://github.com/samar12-rad">
+                    <img src="https://avatars.githubusercontent.com/u/128586929?v=4" width="100;" alt="samar12-rad"/>
+                    <br />
+                    <sub><b>Samarth Vaidya</b></sub>
+                </a>
+            </td>
+		</tr>
+		<tr>
+            <td align="center">
+                <a href="https://github.com/varshapandiann">
+                    <img src="https://avatars.githubusercontent.com/u/139967182?v=4" width="100;" alt="varshapandiann"/>
+                    <br />
+                    <sub><b>Varsha Pandian</b></sub>
+                </a>
+            </td>
+            <td align="center">
+                <a href="https://github.com/KunikaMakker">
+                    <img src="https://avatars.githubusercontent.com/u/26879616?v=4" width="100;" alt="KunikaMakker"/>
+                    <br />
+                    <sub><b>Kunika Makker</b></sub>
+                </a>
+            </td>
+            <td align="center">
                 <a href="https://github.com/c4dr-me">
                     <img src="https://avatars.githubusercontent.com/u/142721314?v=4" width="100;" alt="c4dr-me"/>
-=======
-                <a href="https://github.com/4F24L">
-                    <img src="https://avatars.githubusercontent.com/u/108697331?v=4" width="100;" alt="4F24L"/>
-                    <br />
-                    <sub><b>Md Afzal Mir</b></sub>
-                </a>
-            </td>
-            <td align="center">
-                <a href="https://github.com/samar12-rad">
-                    <img src="https://avatars.githubusercontent.com/u/128586929?v=4" width="100;" alt="samar12-rad"/>
->>>>>>> b9ef05a6
                     <br />
                     <sub><b>c4dr-me</b></sub>
                 </a>
             </td>
-		</tr>
-		<tr>
-            <td align="center">
-<<<<<<< HEAD
-                <a href="https://github.com/4F24L">
-                    <img src="https://avatars.githubusercontent.com/u/108697331?v=4" width="100;" alt="4F24L"/>
-                    <br />
-                    <sub><b>Md Afzal Mir</b></sub>
-=======
-                <a href="https://github.com/varshapandiann">
-                    <img src="https://avatars.githubusercontent.com/u/139967182?v=4" width="100;" alt="varshapandiann"/>
-                    <br />
-                    <sub><b>Varsha Pandian</b></sub>
->>>>>>> b9ef05a6
-                </a>
-            </td>
-            <td align="center">
-                <a href="https://github.com/KunikaMakker">
-                    <img src="https://avatars.githubusercontent.com/u/26879616?v=4" width="100;" alt="KunikaMakker"/>
-                    <br />
-                    <sub><b>Kunika Makker</b></sub>
-                </a>
-            </td>
-            <td align="center">
-<<<<<<< HEAD
-                <a href="https://github.com/varshapandiann">
-                    <img src="https://avatars.githubusercontent.com/u/139967182?v=4" width="100;" alt="varshapandiann"/>
-                    <br />
-                    <sub><b>Varsha Pandian</b></sub>
-=======
-                <a href="https://github.com/c4dr-me">
-                    <img src="https://avatars.githubusercontent.com/u/142721314?v=4" width="100;" alt="c4dr-me"/>
-                    <br />
-                    <sub><b>c4dr-me</b></sub>
->>>>>>> b9ef05a6
-                </a>
-            </td>
-            <td align="center">
-<<<<<<< HEAD
-                <a href="https://github.com/samar12-rad">
-                    <img src="https://avatars.githubusercontent.com/u/128586929?v=4" width="100;" alt="samar12-rad"/>
-                    <br />
-                    <sub><b>Samarth Vaidya</b></sub>
-                </a>
-            </td>
-            <td align="center">
-                <a href="https://github.com/Saaarthak0102">
-                    <img src="https://avatars.githubusercontent.com/u/174188123?v=4" width="100;" alt="Saaarthak0102"/>
-=======
+            <td align="center">
                 <a href="https://github.com/17arindam">
                     <img src="https://avatars.githubusercontent.com/u/65901047?v=4" width="100;" alt="17arindam"/>
->>>>>>> b9ef05a6
                     <br />
                     <sub><b>Arindam</b></sub>
                 </a>
@@ -636,56 +589,40 @@
                 </a>
             </td>
             <td align="center">
-<<<<<<< HEAD
+                <a href="https://github.com/Soumya03007">
+                    <img src="https://avatars.githubusercontent.com/u/164558135?v=4" width="100;" alt="Soumya03007"/>
+                    <br />
+                    <sub><b>Soumyadeep Paul</b></sub>
+                </a>
+            </td>
+		</tr>
+		<tr>
+            <td align="center">
+                <a href="https://github.com/tanushrigoel">
+                    <img src="https://avatars.githubusercontent.com/u/115028578?v=4" width="100;" alt="tanushrigoel"/>
+                    <br />
+                    <sub><b>tanushrigoel</b></sub>
+                </a>
+            </td>
+            <td align="center">
+                <a href="https://github.com/karanmaheshwari16">
+                    <img src="https://avatars.githubusercontent.com/u/154254173?v=4" width="100;" alt="karanmaheshwari16"/>
+                    <br />
+                    <sub><b>karanmaheshwari16</b></sub>
+                </a>
+            </td>
+            <td align="center">
+                <a href="https://github.com/IRFANSARI">
+                    <img src="https://avatars.githubusercontent.com/u/71096605?v=4" width="100;" alt="IRFANSARI"/>
+                    <br />
+                    <sub><b>Irfan Ansari</b></sub>
+                </a>
+            </td>
+            <td align="center">
                 <a href="https://github.com/yashksaini-coder">
                     <img src="https://avatars.githubusercontent.com/u/115717039?v=4" width="100;" alt="yashksaini-coder"/>
                     <br />
                     <sub><b>Yash Kumar Saini</b></sub>
-=======
-                <a href="https://github.com/Soumya03007">
-                    <img src="https://avatars.githubusercontent.com/u/164558135?v=4" width="100;" alt="Soumya03007"/>
-                    <br />
-                    <sub><b>Soumyadeep Paul</b></sub>
->>>>>>> b9ef05a6
-                </a>
-            </td>
-		</tr>
-		<tr>
-            <td align="center">
-<<<<<<< HEAD
-                <a href="https://github.com/IRFANSARI">
-                    <img src="https://avatars.githubusercontent.com/u/71096605?v=4" width="100;" alt="IRFANSARI"/>
-                    <br />
-                    <sub><b>Irfan Ansari</b></sub>
-=======
-                <a href="https://github.com/tanushrigoel">
-                    <img src="https://avatars.githubusercontent.com/u/115028578?v=4" width="100;" alt="tanushrigoel"/>
-                    <br />
-                    <sub><b>tanushrigoel</b></sub>
->>>>>>> b9ef05a6
-                </a>
-            </td>
-            <td align="center">
-                <a href="https://github.com/karanmaheshwari16">
-                    <img src="https://avatars.githubusercontent.com/u/154254173?v=4" width="100;" alt="karanmaheshwari16"/>
-                    <br />
-                    <sub><b>karanmaheshwari16</b></sub>
-                </a>
-            </td>
-		</tr>
-		<tr>
-            <td align="center">
-                <a href="https://github.com/IRFANSARI">
-                    <img src="https://avatars.githubusercontent.com/u/71096605?v=4" width="100;" alt="IRFANSARI"/>
-                    <br />
-                    <sub><b>Irfan Ansari</b></sub>
-                </a>
-            </td>
-            <td align="center">
-                <a href="https://github.com/yashksaini-coder">
-                    <img src="https://avatars.githubusercontent.com/u/115717039?v=4" width="100;" alt="yashksaini-coder"/>
-                    <br />
-                    <sub><b>Yash Kumar Saini</b></sub>
                 </a>
             </td>
             <td align="center">
@@ -712,18 +649,6 @@
                 </a>
             </td>
             <td align="center">
-<<<<<<< HEAD
-                <a href="https://github.com/Subashree-selvaraj">
-                    <img src="https://avatars.githubusercontent.com/u/132484553?v=4" width="100;" alt="Subashree-selvaraj"/>
-                    <br />
-                    <sub><b>subashree</b></sub>
-                </a>
-            </td>
-		</tr>
-		<tr>
-            <td align="center">
-=======
->>>>>>> b9ef05a6
                 <a href="https://github.com/karthikyandrapu">
                     <img src="https://avatars.githubusercontent.com/u/88283910?v=4" width="100;" alt="karthikyandrapu"/>
                     <br />
@@ -747,11 +672,19 @@
             <td align="center">
                 <a href="https://github.com/meghanakn473">
                     <img src="https://avatars.githubusercontent.com/u/165137755?v=4" width="100;" alt="meghanakn473"/>
-<<<<<<< HEAD
                     <br />
                     <sub><b>K N Meghana</b></sub>
                 </a>
             </td>
+            <td align="center">
+                <a href="https://github.com/AmanPathan">
+                    <img src="https://avatars.githubusercontent.com/u/76259086?v=4" width="100;" alt="AmanPathan"/>
+                    <br />
+                    <sub><b>Ronin</b></sub>
+                </a>
+            </td>
+		</tr>
+		<tr>
             <td align="center">
                 <a href="https://github.com/yogeswari05">
                     <img src="https://avatars.githubusercontent.com/u/137740335?v=4" width="100;" alt="yogeswari05"/>
@@ -762,42 +695,25 @@
             <td align="center">
                 <a href="https://github.com/vedhcet-07">
                     <img src="https://avatars.githubusercontent.com/u/176995332?v=4" width="100;" alt="vedhcet-07"/>
-=======
->>>>>>> b9ef05a6
-                    <br />
-                    <sub><b>K N Meghana</b></sub>
-                </a>
-            </td>
-		</tr>
-		<tr>
-            <td align="center">
-                <a href="https://github.com/AmanPathan">
-                    <img src="https://avatars.githubusercontent.com/u/76259086?v=4" width="100;" alt="AmanPathan"/>
-                    <br />
-                    <sub><b>Ronin</b></sub>
-                </a>
-            </td>
-<<<<<<< HEAD
-=======
-		</tr>
-		<tr>
-            <td align="center">
-                <a href="https://github.com/yogeswari05">
-                    <img src="https://avatars.githubusercontent.com/u/137740335?v=4" width="100;" alt="yogeswari05"/>
-                    <br />
-                    <sub><b>Chekka Yogeswari</b></sub>
-                </a>
-            </td>
->>>>>>> b9ef05a6
-            <td align="center">
-                <a href="https://github.com/vedhcet-07">
-                    <img src="https://avatars.githubusercontent.com/u/176995332?v=4" width="100;" alt="vedhcet-07"/>
                     <br />
                     <sub><b>Vishwas M D</b></sub>
                 </a>
             </td>
             <td align="center">
-<<<<<<< HEAD
+                <a href="https://github.com/ADITHYA-NS">
+                    <img src="https://avatars.githubusercontent.com/u/116829016?v=4" width="100;" alt="ADITHYA-NS"/>
+                    <br />
+                    <sub><b>Adithya N S</b></sub>
+                </a>
+            </td>
+            <td align="center">
+                <a href="https://github.com/1-SubhamSingh">
+                    <img src="https://avatars.githubusercontent.com/u/125077858?v=4" width="100;" alt="1-SubhamSingh"/>
+                    <br />
+                    <sub><b>Subham Singh</b></sub>
+                </a>
+            </td>
+            <td align="center">
                 <a href="https://github.com/Khushi-51">
                     <img src="https://avatars.githubusercontent.com/u/139145505?v=4" width="100;" alt="Khushi-51"/>
                     <br />
@@ -811,31 +727,13 @@
                     <sub><b>shantnu</b></sub>
                 </a>
             </td>
+		</tr>
+		<tr>
             <td align="center">
                 <a href="https://github.com/shalini-bhandari">
                     <img src="https://avatars.githubusercontent.com/u/76897566?v=4" width="100;" alt="shalini-bhandari"/>
                     <br />
                     <sub><b>Shalini Bhandari</b></sub>
-=======
-                <a href="https://github.com/ADITHYA-NS">
-                    <img src="https://avatars.githubusercontent.com/u/116829016?v=4" width="100;" alt="ADITHYA-NS"/>
-                    <br />
-                    <sub><b>Adithya N S</b></sub>
-                </a>
-            </td>
-            <td align="center">
-                <a href="https://github.com/1-SubhamSingh">
-                    <img src="https://avatars.githubusercontent.com/u/125077858?v=4" width="100;" alt="1-SubhamSingh"/>
-                    <br />
-                    <sub><b>Subham Singh</b></sub>
-                </a>
-            </td>
-            <td align="center">
-                <a href="https://github.com/Khushi-51">
-                    <img src="https://avatars.githubusercontent.com/u/139145505?v=4" width="100;" alt="Khushi-51"/>
-                    <br />
-                    <sub><b>Khushi</b></sub>
->>>>>>> b9ef05a6
                 </a>
             </td>
             <td align="center">
@@ -845,8 +743,6 @@
                     <sub><b>Ruksina</b></sub>
                 </a>
             </td>
-		</tr>
-		<tr>
             <td align="center">
                 <a href="https://github.com/Himanshi-m">
                     <img src="https://avatars.githubusercontent.com/u/140889204?v=4" width="100;" alt="Himanshi-m"/>
@@ -862,27 +758,6 @@
                 </a>
             </td>
             <td align="center">
-                <a href="https://github.com/Ruksina01">
-                    <img src="https://avatars.githubusercontent.com/u/85981396?v=4" width="100;" alt="Ruksina01"/>
-                    <br />
-                    <sub><b>Ruksina</b></sub>
-                </a>
-            </td>
-            <td align="center">
-                <a href="https://github.com/Himanshi-m">
-                    <img src="https://avatars.githubusercontent.com/u/140889204?v=4" width="100;" alt="Himanshi-m"/>
-                    <br />
-                    <sub><b>Himanshi Maheshwari</b></sub>
-                </a>
-            </td>
-            <td align="center">
-                <a href="https://github.com/jashwanthbavandlapalli">
-                    <img src="https://avatars.githubusercontent.com/u/111058944?v=4" width="100;" alt="jashwanthbavandlapalli"/>
-                    <br />
-                    <sub><b>Jashwanth Bavandlapalli</b></sub>
-                </a>
-            </td>
-            <td align="center">
                 <a href="https://github.com/madhavi-peddireddy">
                     <img src="https://avatars.githubusercontent.com/u/98088562?v=4" width="100;" alt="madhavi-peddireddy"/>
                     <br />
@@ -912,8 +787,6 @@
                     <sub><b>Rahul</b></sub>
                 </a>
             </td>
-		</tr>
-		<tr>
             <td align="center">
                 <a href="https://github.com/rees8">
                     <img src="https://avatars.githubusercontent.com/u/88110289?v=4" width="100;" alt="rees8"/>
@@ -958,8 +831,6 @@
                     <sub><b>Soham Thorve</b></sub>
                 </a>
             </td>
-		</tr>
-		<tr>
             <td align="center">
                 <a href="https://github.com/smog-root">
                     <img src="https://avatars.githubusercontent.com/u/181578777?v=4" width="100;" alt="smog-root"/>
