# [Algo](https://ajay-dhangar.github.io/algo/) - Open Source Algorithm Repository

## introduction
Welcome to **Algo**, an open-source project that provides developers with algorithmic solutions and resources. Whether you're a beginner or an experienced coder, you can contribute, learn, and grow with us! 🚀

<div align = "center">
<br>

<table align="center">
    <thead align="center">
        <tr border: 1px;>
            <td><b>🌟 Stars</b></td>
            <td><b>🍴 Forks</b></td>
            <td><b>🐛 Issues</b></td>
            <td><b>🔔 Open PRs</b></td>
            <td><b>🔕 Close PRs</b></td>
            <td><b>🛠 Languages</b></td>
            <td><b>🌐 Contributors </b></td>
        </tr>
     </thead>
    <tbody>
         <tr>
            <td><img alt="Stars" src="https://img.shields.io/github/stars/ajay-dhangar/algo?style=flat&logo=github"/></td>
            <td><img alt="Forks" src="https://img.shields.io/github/forks/ajay-dhangar/algo?style=flat&logo=github"/></td>
            <td><img alt="Issues" src="https://img.shields.io/github/issues/ajay-dhangar/algo?style=flat&logo=github"/></td>
            <td><img alt="Open Pull Requests" src="https://img.shields.io/github/issues-pr/ajay-dhangar/algo?style=flat&logo=github"/></td>
           <td><img alt="Close Pull Requests" src="https://img.shields.io/github/issues-pr-closed/ajay-dhangar/algo?style=flat&color=critical&logo=github"/></td>
           <td><img alt="GitHub language count" src="https://img.shields.io/github/languages/count/ajay-dhangar/algo?style=flat&color=critical&logo=github"></td>
           <td><img alt="GitHub contributors" src="https://img.shields.io/github/contributors/ajay-dhangar/algo?color=2b9348"></td>
        </tr>
    </tbody>
</table>
</div>
<br>

## 🚀Featured In

<table>

   <tr>
      <th>Event Logo</th>
      <th>Event Name</th>
      <th>Event Description</th>
      <th>Status</th>       
   </tr>
   <tr>
      <td><img src="girlscript.jpg" width="200" height="auto" loading="lazy" alt="GSSoC 24"/></td>
      <td>GSSoC'24 Extd</td>
      <td>GSSoC'24 Extd is a one-month open-source Program conducted by the GirlScript Foundation. It is an initiative to introduce more beginners to Open-Source Software Development.</td>
       <td>Active</td>
   </tr>
    <tr>
      <td><img src="festhack.jpg" width="200" height="auto" loading="lazy" alt="Hacktoberfest 2024"/></td>
      <td>Hacktoberfest 2024</td>
      <td>Hacktoberfest is a month-long celebration of open source software run by DigitalOcean, GitHub, and Twilio. It encourages contributions to open source projects and promotes a global community of developers.</td>
        <td>Excluded</td>
   </tr>

</table>

<br />

## Table of Contents

- [Algo - Open Source Algorithm Repository](#algo---open-source-algorithm-repository)
  - [introduction](#introduction)
  - [🚀Featured In](#featured-in)
  - [Table of Contents](#table-of-contents)
  - [Project Overview](#project-overview)
    - [Pick up Topics](#pick-up-topics)
  - [Features](#features)
  - [Website](#website)
  - [Installation](#installation)
  - [Local Development](#local-development)
  - [Build](#build)
  - [Deployment](#deployment)
    - [Using SSH:](#using-ssh)
    - [Not using SSH:](#not-using-ssh)
  - [Contributing](#contributing)
  - [Contributors ✨](#contributors-)
  - [Stargazers](#stargazers)
  - [Forkers](#forkers)
  - [Resources for Guidance](#resources-for-guidance)


## Project Overview

Algo provides a collection of well-documented algorithmic solutions written in various programming languages, covering a range of topics like sorting, searching, dynamic programming, and more.

### Pick up Topics

- [DSA Roadmap](https://roadmap.sh/datastructures-and-algorithms)

We aim to:
- Create an extensive library of algorithms in different languages
- Help developers learn algorithmic problem-solving
- Foster open-source contribution and collaboration

## Features

- **Multi-language Support**: Algorithms in multiple programming languages
- **Beginner-Friendly**: Well-structured, easy-to-understand explanations
- **Open Source Contributions**: Welcoming developers at all levels to contribute
- **Community Forum**: A new interactive platform where developers can ask questions, share ideas, and collaborate in real-time. This forum will help bridge the gap between beginners and experts, allowing for deeper engagement and problem-solving.

## Website

This website is built using [Docusaurus 3](https://docusaurus.io/), a modern static website generator.

## Installation

```bash
 npm install
```

## Local Development

```bash
 npm start
```

This command starts a local development server and opens a browser window. Most changes are reflected live without having to restart the server.

## Build

```bash
 npm run build
```

This command generates static content into the `build` directory, which can be served using any static content hosting service.

## Deployment

### Using SSH:

```bash
 USE_SSH=true npm run deploy
```

### Not using SSH:

```bash
 GIT_USER=<Your GitHub username> npm run deploy
```

If you are using GitHub Pages for hosting, this command is a convenient way to build the website and push to the `gh-pages` branch.

## Contributing

We welcome contributions from developers of all experience levels. For guidelines, please see the [CONTRIBUTING.md](./CONTRIBUTING.md) file.

## Contributors ✨

Thanks to these amazing people who have contributed to the **Algo** project:

<!-- readme: contributors -start -->
<table>
	<tbody>
		<tr>
            <td align="center">
                <a href="https://github.com/ajay-dhangar">
                    <img src="https://avatars.githubusercontent.com/u/99037494?v=4" width="100;" alt="ajay-dhangar"/>
                    <br />
                    <sub><b>Ajay Dhangar</b></sub>
                </a>
            </td>
            <td align="center">
                <a href="https://github.com/pavitraag">
                    <img src="https://avatars.githubusercontent.com/u/100479594?v=4" width="100;" alt="pavitraag"/>
                    <br />
                    <sub><b>Pavitraa G</b></sub>
                </a>
            </td>
            <td align="center">
                <a href="https://github.com/KapuluruBhuvaneswariVspdbct">
                    <img src="https://avatars.githubusercontent.com/u/165504668?v=4" width="100;" alt="KapuluruBhuvaneswariVspdbct"/>
                    <br />
                    <sub><b>Bhuvaneswari Kapuluru</b></sub>
                </a>
            </td>
            <td align="center">
                <a href="https://github.com/shravya312">
                    <img src="https://avatars.githubusercontent.com/u/125795769?v=4" width="100;" alt="shravya312"/>
                    <br />
                    <sub><b>Shravya H Jain</b></sub>
                </a>
            </td>
            <td align="center">
                <a href="https://github.com/priyashuu">
                    <img src="https://avatars.githubusercontent.com/u/150767072?v=4" width="100;" alt="priyashuu"/>
                    <br />
                    <sub><b>Priya </b></sub>
                </a>
            </td>
            <td align="center">
                <a href="https://github.com/Ankitha2130">
                    <img src="https://avatars.githubusercontent.com/u/149484435?v=4" width="100;" alt="Ankitha2130"/>
                    <br />
                    <sub><b>Ankitha R</b></sub>
                </a>
            </td>
		</tr>
		<tr>
            <td align="center">
                <a href="https://github.com/Riyachauhan11">
                    <img src="https://avatars.githubusercontent.com/u/96919050?v=4" width="100;" alt="Riyachauhan11"/>
                    <br />
                    <sub><b>Riya Chauhan</b></sub>
                </a>
            </td>
            <td align="center">
<<<<<<< HEAD
                <a href="https://github.com/T-Rahul-prabhu-38">
                    <img src="https://avatars.githubusercontent.com/u/167653990?v=4" width="100;" alt="T-Rahul-prabhu-38"/>
                    <br />
                    <sub><b>t rahul prabhu</b></sub>
                </a>
            </td>
            <td align="center">
=======
>>>>>>> 1ca30349
                <a href="https://github.com/haseebzaki-07">
                    <img src="https://avatars.githubusercontent.com/u/147314463?v=4" width="100;" alt="haseebzaki-07"/>
                    <br />
                    <sub><b>Haseeb Zaki</b></sub>
                </a>
            </td>
            <td align="center">
                <a href="https://github.com/Riyachauhan11">
                    <img src="https://avatars.githubusercontent.com/u/96919050?v=4" width="100;" alt="Riyachauhan11"/>
                    <br />
                    <sub><b>Riya Chauhan</b></sub>
                </a>
            </td>
            <td align="center">
                <a href="https://github.com/Mahak-Codes">
                    <img src="https://avatars.githubusercontent.com/u/124600225?v=4" width="100;" alt="Mahak-Codes"/>
                    <br />
                    <sub><b>Mahak</b></sub>
                </a>
            </td>
            <td align="center">
                <a href="https://github.com/Gopal0Gupta">
                    <img src="https://avatars.githubusercontent.com/u/114791914?v=4" width="100;" alt="Gopal0Gupta"/>
                    <br />
                    <sub><b>Gopal Gupta</b></sub>
                </a>
            </td>
            <td align="center">
                <a href="https://github.com/Mahateaa">
                    <img src="https://avatars.githubusercontent.com/u/160406913?v=4" width="100;" alt="Mahateaa"/>
                    <br />
                    <sub><b>Mahathi</b></sub>
                </a>
            </td>
		</tr>
		<tr>
            <td align="center">
                <a href="https://github.com/Shariq2003">
                    <img src="https://avatars.githubusercontent.com/u/109452033?v=4" width="100;" alt="Shariq2003"/>
                    <br />
                    <sub><b>Shariq</b></sub>
                </a>
            </td>
            <td align="center">
                <a href="https://github.com/PrAyAg9">
                    <img src="https://avatars.githubusercontent.com/u/114804510?v=4" width="100;" alt="PrAyAg9"/>
                    <br />
                    <sub><b>Prayag Thakur</b></sub>
                </a>
            </td>
            <td align="center">
                <a href="https://github.com/monishkumardvs">
                    <img src="https://avatars.githubusercontent.com/u/125813798?v=4" width="100;" alt="monishkumardvs"/>
                    <br />
                    <sub><b>Dvs monish kumar</b></sub>
                </a>
            </td>
            <td align="center">
                <a href="https://github.com/J-B-Mugundh">
                    <img src="https://avatars.githubusercontent.com/u/98593517?v=4" width="100;" alt="J-B-Mugundh"/>
                    <br />
                    <sub><b>Mugundh J B</b></sub>
                </a>
            </td>
            <td align="center">
                <a href="https://github.com/mahaveergurjar">
                    <img src="https://avatars.githubusercontent.com/u/57872034?v=4" width="100;" alt="mahaveergurjar"/>
                    <br />
                    <sub><b>Mahaveer Gurjar</b></sub>
                </a>
            </td>
            <td align="center">
                <a href="https://github.com/IkkiOcean">
                    <img src="https://avatars.githubusercontent.com/u/76002919?v=4" width="100;" alt="IkkiOcean"/>
                    <br />
                    <sub><b>Vivek Prakash</b></sub>
                </a>
            </td>
		</tr>
		<tr>
            <td align="center">
                <a href="https://github.com/nishant4500">
                    <img src="https://avatars.githubusercontent.com/u/135944619?v=4" width="100;" alt="nishant4500"/>
                    <br />
                    <sub><b>Nishant Dwivedi</b></sub>
                </a>
            </td>
            <td align="center">
                <a href="https://github.com/ananyag309">
                    <img src="https://avatars.githubusercontent.com/u/145869907?v=4" width="100;" alt="ananyag309"/>
                    <br />
                    <sub><b>Ananya Gupta</b></sub>
                </a>
            </td>
            <td align="center">
                <a href="https://github.com/riyaa060">
                    <img src="https://avatars.githubusercontent.com/u/153705031?v=4" width="100;" alt="riyaa060"/>
                    <br />
                    <sub><b>riyaa060</b></sub>
                </a>
            </td>
            <td align="center">
                <a href="https://github.com/Abhishek2634">
                    <img src="https://avatars.githubusercontent.com/u/136872441?v=4" width="100;" alt="Abhishek2634"/>
                    <br />
                    <sub><b>Abhishek Farshwal</b></sub>
                </a>
            </td>
            <td align="center">
                <a href="https://github.com/KashishJuneja101003">
                    <img src="https://avatars.githubusercontent.com/u/69794677?v=4" width="100;" alt="KashishJuneja101003"/>
                    <br />
                    <sub><b>Kashish Juneja</b></sub>
                </a>
            </td>
            <td align="center">
                <a href="https://github.com/Rashigera">
                    <img src="https://avatars.githubusercontent.com/u/20163397?v=4" width="100;" alt="Rashigera"/>
                    <br />
                    <sub><b>Rashigera</b></sub>
                </a>
            </td>
		</tr>
		<tr>
            <td align="center">
                <a href="https://github.com/AbhijitMotekar99">
                    <img src="https://avatars.githubusercontent.com/u/109235675?v=4" width="100;" alt="AbhijitMotekar99"/>
                    <br />
                    <sub><b>Abhijit Motekar</b></sub>
                </a>
            </td>
            <td align="center">
                <a href="https://github.com/Alpha1zln">
                    <img src="https://avatars.githubusercontent.com/u/98889077?v=4" width="100;" alt="Alpha1zln"/>
                    <br />
                    <sub><b>SHREYAS YADUVANSHI</b></sub>
                </a>
            </td>
            <td align="center">
                <a href="https://github.com/aditiverma-21">
                    <img src="https://avatars.githubusercontent.com/u/180853305?v=4" width="100;" alt="aditiverma-21"/>
                    <br />
                    <sub><b>Aditi Verma</b></sub>
                </a>
            </td>
            <td align="center">
                <a href="https://github.com/Meetpidev">
                    <img src="https://avatars.githubusercontent.com/u/128205241?v=4" width="100;" alt="Meetpidev"/>
                    <br />
                    <sub><b>Meet Shah</b></sub>
                </a>
            </td>
            <td align="center">
                <a href="https://github.com/kRajoria121">
                    <img src="https://avatars.githubusercontent.com/u/138133004?v=4" width="100;" alt="kRajoria121"/>
                    <br />
                    <sub><b>Kundan Rajoria</b></sub>
                </a>
            </td>
            <td align="center">
                <a href="https://github.com/kjl98">
                    <img src="https://avatars.githubusercontent.com/u/156598237?v=4" width="100;" alt="kjl98"/>
                    <br />
                    <sub><b>Kajal Ahirwar</b></sub>
                </a>
            </td>
		</tr>
		<tr>
            <td align="center">
                <a href="https://github.com/mehul-m-prajapati">
                    <img src="https://avatars.githubusercontent.com/u/7879392?v=4" width="100;" alt="mehul-m-prajapati"/>
                    <br />
                    <sub><b>Mehul Prajapati</b></sub>
                </a>
            </td>
            <td align="center">
                <a href="https://github.com/PavanTeja2005">
                    <img src="https://avatars.githubusercontent.com/u/98730339?v=4" width="100;" alt="PavanTeja2005"/>
                    <br />
                    <sub><b>PavanTeja2005</b></sub>
                </a>
            </td>
            <td align="center">
                <a href="https://github.com/Mansi07sharma">
                    <img src="https://avatars.githubusercontent.com/u/142892607?v=4" width="100;" alt="Mansi07sharma"/>
                    <br />
                    <sub><b>Mansi07sharma</b></sub>
                </a>
            </td>
            <td align="center">
                <a href="https://github.com/inkerton">
                    <img src="https://avatars.githubusercontent.com/u/127668005?v=4" width="100;" alt="inkerton"/>
                    <br />
                    <sub><b>Janvi</b></sub>
                </a>
            </td>
            <td align="center">
                <a href="https://github.com/shimmer12">
                    <img src="https://avatars.githubusercontent.com/u/92056170?v=4" width="100;" alt="shimmer12"/>
                    <br />
                    <sub><b>Srishti Soni</b></sub>
                </a>
            </td>
            <td align="center">
                <a href="https://github.com/MithanshuHedau">
                    <img src="https://avatars.githubusercontent.com/u/144697427?v=4" width="100;" alt="MithanshuHedau"/>
                    <br />
                    <sub><b>Mithanshu Hedau</b></sub>
                </a>
            </td>
		</tr>
		<tr>
            <td align="center">
                <a href="https://github.com/govindumeesala">
                    <img src="https://avatars.githubusercontent.com/u/129055361?v=4" width="100;" alt="govindumeesala"/>
                    <br />
                    <sub><b>Meesala Govindu</b></sub>
                </a>
            </td>
            <td align="center">
                <a href="https://github.com/sriraghavi22">
                    <img src="https://avatars.githubusercontent.com/u/140194099?v=4" width="100;" alt="sriraghavi22"/>
                    <br />
                    <sub><b>sriraghavi22</b></sub>
                </a>
            </td>
            <td align="center">
                <a href="https://github.com/jvkousthub">
                    <img src="https://avatars.githubusercontent.com/u/162019723?v=4" width="100;" alt="jvkousthub"/>
                    <br />
                    <sub><b>Kousthub J V</b></sub>
                </a>
            </td>
            <td align="center">
                <a href="https://github.com/Siddhart2004">
                    <img src="https://avatars.githubusercontent.com/u/90645484?v=4" width="100;" alt="Siddhart2004"/>
                    <br />
                    <sub><b>SIDDHARTH A</b></sub>
                </a>
            </td>
            <td align="center">
                <a href="https://github.com/AKSHITHA-CHILUKA">
                    <img src="https://avatars.githubusercontent.com/u/120377576?v=4" width="100;" alt="AKSHITHA-CHILUKA"/>
                    <br />
                    <sub><b>~Chiluka Akshitha</b></sub>
                </a>
            </td>
            <td align="center">
                <a href="https://github.com/LitZeus">
                    <img src="https://avatars.githubusercontent.com/u/142726372?v=4" width="100;" alt="LitZeus"/>
                    <br />
                    <sub><b>Tejas Athalye</b></sub>
                </a>
            </td>
		</tr>
		<tr>
            <td align="center">
                <a href="https://github.com/Hamza1821">
                    <img src="https://avatars.githubusercontent.com/u/118290407?v=4" width="100;" alt="Hamza1821"/>
                    <br />
                    <sub><b>Hamza Mubin</b></sub>
                </a>
            </td>
            <td align="center">
                <a href="https://github.com/anshika-1102">
                    <img src="https://avatars.githubusercontent.com/u/122305104?v=4" width="100;" alt="anshika-1102"/>
                    <br />
                    <sub><b>anshika-1102</b></sub>
                </a>
            </td>
            <td align="center">
                <a href="https://github.com/khurshed07">
                    <img src="https://avatars.githubusercontent.com/u/114801597?v=4" width="100;" alt="khurshed07"/>
                    <br />
                    <sub><b>khurshed Ansari</b></sub>
                </a>
            </td>
            <td align="center">
                <a href="https://github.com/KunikaMakker">
                    <img src="https://avatars.githubusercontent.com/u/26879616?v=4" width="100;" alt="KunikaMakker"/>
                    <br />
                    <sub><b>Kunika Makker</b></sub>
                </a>
            </td>
            <td align="center">
                <a href="https://github.com/c4dr-me">
                    <img src="https://avatars.githubusercontent.com/u/142721314?v=4" width="100;" alt="c4dr-me"/>
                    <br />
                    <sub><b>c4dr-me</b></sub>
                </a>
            </td>
            <td align="center">
                <a href="https://github.com/varshapandiann">
                    <img src="https://avatars.githubusercontent.com/u/139967182?v=4" width="100;" alt="varshapandiann"/>
                    <br />
                    <sub><b>Varsha Pandian</b></sub>
                </a>
            </td>
		</tr>
		<tr>
            <td align="center">
                <a href="https://github.com/4F24L">
                    <img src="https://avatars.githubusercontent.com/u/108697331?v=4" width="100;" alt="4F24L"/>
                    <br />
                    <sub><b>Md Afzal Mir</b></sub>
                </a>
            </td>
            <td align="center">
                <a href="https://github.com/AswaniBolisetti">
                    <img src="https://avatars.githubusercontent.com/u/117751107?v=4" width="100;" alt="AswaniBolisetti"/>
                    <br />
                    <sub><b>Aswani Bolisetti </b></sub>
                </a>
            </td>
            <td align="center">
                <a href="https://github.com/samar12-rad">
                    <img src="https://avatars.githubusercontent.com/u/128586929?v=4" width="100;" alt="samar12-rad"/>
                    <br />
                    <sub><b>Samarth Vaidya</b></sub>
                </a>
            </td>
            <td align="center">
                <a href="https://github.com/Lighting-pixel">
                    <img src="https://avatars.githubusercontent.com/u/77742960?v=4" width="100;" alt="Lighting-pixel"/>
                    <br />
                    <sub><b>Ayan </b></sub>
                </a>
            </td>
            <td align="center">
                <a href="https://github.com/AdityaJani616">
                    <img src="https://avatars.githubusercontent.com/u/108350583?v=4" width="100;" alt="AdityaJani616"/>
                    <br />
                    <sub><b>Aditya Jani</b></sub>
                </a>
            </td>
            <td align="center">
                <a href="https://github.com/Bhumika-00">
                    <img src="https://avatars.githubusercontent.com/u/178026966?v=4" width="100;" alt="Bhumika-00"/>
                    <br />
                    <sub><b>Bhumika Sharma</b></sub>
                </a>
            </td>
		</tr>
		<tr>
            <td align="center">
                <a href="https://github.com/Saaarthak0102">
                    <img src="https://avatars.githubusercontent.com/u/174188123?v=4" width="100;" alt="Saaarthak0102"/>
                    <br />
                    <sub><b>Sarthak</b></sub>
                </a>
            </td>
            <td align="center">
                <a href="https://github.com/pratheekv39">
                    <img src="https://avatars.githubusercontent.com/u/165366548?v=4" width="100;" alt="pratheekv39"/>
                    <br />
                    <sub><b>V Pratheek </b></sub>
                </a>
            </td>
            <td align="center">
                <a href="https://github.com/IRFANSARI">
                    <img src="https://avatars.githubusercontent.com/u/71096605?v=4" width="100;" alt="IRFANSARI"/>
                    <br />
                    <sub><b>Irfan Ansari</b></sub>
                </a>
            </td>
            <td align="center">
                <a href="https://github.com/yashksaini-coder">
                    <img src="https://avatars.githubusercontent.com/u/115717039?v=4" width="100;" alt="yashksaini-coder"/>
                    <br />
                    <sub><b>Yash Kumar Saini</b></sub>
                </a>
            </td>
            <td align="center">
                <a href="https://github.com/karanmaheshwari16">
                    <img src="https://avatars.githubusercontent.com/u/154254173?v=4" width="100;" alt="karanmaheshwari16"/>
                    <br />
                    <sub><b>karanmaheshwari16</b></sub>
                </a>
            </td>
            <td align="center">
                <a href="https://github.com/tanushrigoel">
                    <img src="https://avatars.githubusercontent.com/u/115028578?v=4" width="100;" alt="tanushrigoel"/>
                    <br />
                    <sub><b>tanushrigoel</b></sub>
                </a>
            </td>
		</tr>
		<tr>
            <td align="center">
                <a href="https://github.com/Soumya03007">
                    <img src="https://avatars.githubusercontent.com/u/164558135?v=4" width="100;" alt="Soumya03007"/>
                    <br />
                    <sub><b>Soumyadeep Paul</b></sub>
                </a>
            </td>
            <td align="center">
                <a href="https://github.com/narendra-dhangar">
                    <img src="https://avatars.githubusercontent.com/u/161828345?v=4" width="100;" alt="narendra-dhangar"/>
                    <br />
                    <sub><b>Narendra Dhangar </b></sub>
                </a>
            </td>
            <td align="center">
                <a href="https://github.com/17arindam">
                    <img src="https://avatars.githubusercontent.com/u/65901047?v=4" width="100;" alt="17arindam"/>
                    <br />
                    <sub><b>Arindam</b></sub>
                </a>
            </td>
            <td align="center">
                <a href="https://github.com/770navyasharma">
                    <img src="https://avatars.githubusercontent.com/u/115488727?v=4" width="100;" alt="770navyasharma"/>
                    <br />
                    <sub><b>Navya Sharma</b></sub>
                </a>
            </td>
            <td align="center">
                <a href="https://github.com/Subashree-selvaraj">
                    <img src="https://avatars.githubusercontent.com/u/132484553?v=4" width="100;" alt="Subashree-selvaraj"/>
                    <br />
                    <sub><b>subashree</b></sub>
                </a>
            </td>
            <td align="center">
                <a href="https://github.com/karthikyandrapu">
                    <img src="https://avatars.githubusercontent.com/u/88283910?v=4" width="100;" alt="karthikyandrapu"/>
                    <br />
                    <sub><b>Durga Karthik Yandrapu</b></sub>
                </a>
            </td>
		</tr>
		<tr>
            <td align="center">
                <a href="https://github.com/AE-Hertz">
                    <img src="https://avatars.githubusercontent.com/u/93651229?v=4" width="100;" alt="AE-Hertz"/>
                    <br />
                    <sub><b>Abhinandan</b></sub>
                </a>
            </td>
            <td align="center">
                <a href="https://github.com/akash70629">
                    <img src="https://avatars.githubusercontent.com/u/76689571?v=4" width="100;" alt="akash70629"/>
                    <br />
                    <sub><b>Akash Das</b></sub>
                </a>
            </td>
            <td align="center">
                <a href="https://github.com/Bhum-ika">
                    <img src="https://avatars.githubusercontent.com/u/91523494?v=4" width="100;" alt="Bhum-ika"/>
                    <br />
                    <sub><b>Bhumika Sharma</b></sub>
                </a>
            </td>
            <td align="center">
                <a href="https://github.com/yogeswari05">
                    <img src="https://avatars.githubusercontent.com/u/137740335?v=4" width="100;" alt="yogeswari05"/>
                    <br />
                    <sub><b>Chekka Yogeswari</b></sub>
                </a>
            </td>
            <td align="center">
                <a href="https://github.com/vedhcet-07">
                    <img src="https://avatars.githubusercontent.com/u/176995332?v=4" width="100;" alt="vedhcet-07"/>
                    <br />
                    <sub><b>Vishwas M D</b></sub>
                </a>
            </td>
            <td align="center">
                <a href="https://github.com/AmanPathan">
                    <img src="https://avatars.githubusercontent.com/u/76259086?v=4" width="100;" alt="AmanPathan"/>
                    <br />
                    <sub><b>Ronin</b></sub>
                </a>
            </td>
		</tr>
		<tr>
            <td align="center">
                <a href="https://github.com/meghanakn473">
                    <img src="https://avatars.githubusercontent.com/u/165137755?v=4" width="100;" alt="meghanakn473"/>
                    <br />
                    <sub><b>K N Meghana</b></sub>
                </a>
            </td>
            <td align="center">
                <a href="https://github.com/1-SubhamSingh">
                    <img src="https://avatars.githubusercontent.com/u/125077858?v=4" width="100;" alt="1-SubhamSingh"/>
                    <br />
                    <sub><b>Subham Singh</b></sub>
                </a>
            </td>
            <td align="center">
                <a href="https://github.com/Himanshi-m">
                    <img src="https://avatars.githubusercontent.com/u/140889204?v=4" width="100;" alt="Himanshi-m"/>
                    <br />
                    <sub><b>Himanshi Maheshwari</b></sub>
                </a>
            </td>
            <td align="center">
                <a href="https://github.com/Khushi-51">
                    <img src="https://avatars.githubusercontent.com/u/139145505?v=4" width="100;" alt="Khushi-51"/>
                    <br />
                    <sub><b>Khushi</b></sub>
                </a>
            </td>
            <td align="center">
                <a href="https://github.com/jashwanthbavandlapalli">
                    <img src="https://avatars.githubusercontent.com/u/111058944?v=4" width="100;" alt="jashwanthbavandlapalli"/>
                    <br />
                    <sub><b>Jashwanth Bavandlapalli</b></sub>
                </a>
            </td>
            <td align="center">
                <a href="https://github.com/Shantnu-singh">
                    <img src="https://avatars.githubusercontent.com/u/98252196?v=4" width="100;" alt="Shantnu-singh"/>
                    <br />
                    <sub><b>shantnu</b></sub>
                </a>
            </td>
		</tr>
		<tr>
            <td align="center">
                <a href="https://github.com/shalini-bhandari">
                    <img src="https://avatars.githubusercontent.com/u/76897566?v=4" width="100;" alt="shalini-bhandari"/>
                    <br />
                    <sub><b>Shalini Bhandari</b></sub>
                </a>
            </td>
            <td align="center">
                <a href="https://github.com/madhavi-peddireddy">
                    <img src="https://avatars.githubusercontent.com/u/98088562?v=4" width="100;" alt="madhavi-peddireddy"/>
                    <br />
                    <sub><b>PEDDIREDDY MADHAVI</b></sub>
                </a>
            </td>
            <td align="center">
                <a href="https://github.com/nishakp3005">
                    <img src="https://avatars.githubusercontent.com/u/121110503?v=4" width="100;" alt="nishakp3005"/>
                    <br />
                    <sub><b>Nishita Panchal</b></sub>
                </a>
            </td>
            <td align="center">
                <a href="https://github.com/PRASHANTSWAROOP001">
                    <img src="https://avatars.githubusercontent.com/u/56585080?v=4" width="100;" alt="PRASHANTSWAROOP001"/>
                    <br />
                    <sub><b>PRASHANT SWAROOP</b></sub>
                </a>
            </td>
            <td align="center">
                <a href="https://github.com/CygnusST3RN">
                    <img src="https://avatars.githubusercontent.com/u/102274145?v=4" width="100;" alt="CygnusST3RN"/>
                    <br />
                    <sub><b>Rahul</b></sub>
                </a>
            </td>
            <td align="center">
                <a href="https://github.com/rees8">
                    <img src="https://avatars.githubusercontent.com/u/88110289?v=4" width="100;" alt="rees8"/>
                    <br />
                    <sub><b>Rhea</b></sub>
                </a>
            </td>
		</tr>
		<tr>
            <td align="center">
                <a href="https://github.com/rishabhrawat05">
                    <img src="https://avatars.githubusercontent.com/u/140707297?v=4" width="100;" alt="rishabhrawat05"/>
                    <br />
                    <sub><b>Rishabh</b></sub>
                </a>
            </td>
            <td align="center">
                <a href="https://github.com/Ruksina01">
                    <img src="https://avatars.githubusercontent.com/u/85981396?v=4" width="100;" alt="Ruksina01"/>
                    <br />
                    <sub><b>Ruksina</b></sub>
                </a>
            </td>
            <td align="center">
                <a href="https://github.com/Lokesh11868">
                    <img src="https://avatars.githubusercontent.com/u/146335332?v=4" width="100;" alt="Lokesh11868"/>
                    <br />
                    <sub><b>Lokesh11868</b></sub>
                </a>
            </td>
            <td align="center">
                <a href="https://github.com/Anandha-Vihari">
                    <img src="https://avatars.githubusercontent.com/u/177409005?v=4" width="100;" alt="Anandha-Vihari"/>
                    <br />
                    <sub><b>Anandha-Vihari</b></sub>
                </a>
            </td>
            <td align="center">
                <a href="https://github.com/soham0028">
                    <img src="https://avatars.githubusercontent.com/u/143445468?v=4" width="100;" alt="soham0028"/>
                    <br />
                    <sub><b>Soham Thorve</b></sub>
                </a>
            </td>
            <td align="center">
                <a href="https://github.com/smog-root">
                    <img src="https://avatars.githubusercontent.com/u/181578777?v=4" width="100;" alt="smog-root"/>
                    <br />
                    <sub><b>smog-root</b></sub>
                </a>
            </td>
		</tr>
		<tr>
            <td align="center">
                <a href="https://github.com/Mohith1490">
                    <img src="https://avatars.githubusercontent.com/u/141254298?v=4" width="100;" alt="Mohith1490"/>
                    <br />
                    <sub><b>Mohith Singh</b></sub>
                </a>
            </td>
            <td align="center">
                <a href="https://github.com/Saurabhchaudhary9799">
                    <img src="https://avatars.githubusercontent.com/u/106806241?v=4" width="100;" alt="Saurabhchaudhary9799"/>
                    <br />
                    <sub><b>Saurbh Kumar</b></sub>
                </a>
            </td>
            <td align="center">
                <a href="https://github.com/ishita-1305">
                    <img src="https://avatars.githubusercontent.com/u/118795997?v=4" width="100;" alt="ishita-1305"/>
                    <br />
                    <sub><b>Ishita Srivastava</b></sub>
                </a>
            </td>
            <td align="center">
                <a href="https://github.com/aditya07389">
                    <img src="https://avatars.githubusercontent.com/u/125145750?v=4" width="100;" alt="aditya07389"/>
                    <br />
                    <sub><b>aditya</b></sub>
                </a>
            </td>
            <td align="center">
                <a href="https://github.com/Uvesh99">
                    <img src="https://avatars.githubusercontent.com/u/140742468?v=4" width="100;" alt="Uvesh99"/>
                    <br />
                    <sub><b>Saiyad Uveshali</b></sub>
                </a>
            </td>
            <td align="center">
                <a href="https://github.com/Suvadip-sana">
                    <img src="https://avatars.githubusercontent.com/u/78638404?v=4" width="100;" alt="Suvadip-sana"/>
                    <br />
                    <sub><b>Suvadip Sana</b></sub>
                </a>
            </td>
		</tr>
		<tr>
            <td align="center">
                <a href="https://github.com/AADESHak007">
                    <img src="https://avatars.githubusercontent.com/u/123197632?v=4" width="100;" alt="AADESHak007"/>
                    <br />
                    <sub><b>Aadesh_Kumar</b></sub>
                </a>
            </td>
            <td align="center">
                <a href="https://github.com/Aditijainnn">
                    <img src="https://avatars.githubusercontent.com/u/144632601?v=4" width="100;" alt="Aditijainnn"/>
                    <br />
                    <sub><b>Aditi</b></sub>
                </a>
            </td>
            <td align="center">
                <a href="https://github.com/Akki-58">
                    <img src="https://avatars.githubusercontent.com/u/154585091?v=4" width="100;" alt="Akki-58"/>
                    <br />
                    <sub><b>AJ</b></sub>
                </a>
            </td>
            <td align="center">
                <a href="https://github.com/ChetanSingh14">
                    <img src="https://avatars.githubusercontent.com/u/153702696?v=4" width="100;" alt="ChetanSingh14"/>
                    <br />
                    <sub><b>Chetan SIngh</b></sub>
                </a>
            </td>
            <td align="center">
                <a href="https://github.com/RahulScripted">
                    <img src="https://avatars.githubusercontent.com/u/181909739?v=4" width="100;" alt="RahulScripted"/>
                    <br />
                    <sub><b>Rahul Goswami</b></sub>
                </a>
            </td>
            <td align="center">
                <a href="https://github.com/meghanakn22">
                    <img src="https://avatars.githubusercontent.com/u/172406754?v=4" width="100;" alt="meghanakn22"/>
                    <br />
                    <sub><b>meghanakn22</b></sub>
                </a>
            </td>
		</tr>
		<tr>
            <td align="center">
                <a href="https://github.com/kartik1112">
                    <img src="https://avatars.githubusercontent.com/u/67007907?v=4" width="100;" alt="kartik1112"/>
                    <br />
                    <sub><b>Kartik Buttan</b></sub>
                </a>
            </td>
            <td align="center">
                <a href="https://github.com/Kratik1093">
                    <img src="https://avatars.githubusercontent.com/u/153417068?v=4" width="100;" alt="Kratik1093"/>
                    <br />
                    <sub><b>Kratik Mandloi </b></sub>
                </a>
            </td>
            <td align="center">
                <a href="https://github.com/Mahi3454">
                    <img src="https://avatars.githubusercontent.com/u/161104919?v=4" width="100;" alt="Mahi3454"/>
                    <br />
                    <sub><b>Mahi3454</b></sub>
                </a>
            </td>
            <td align="center">
                <a href="https://github.com/NishantRana07">
                    <img src="https://avatars.githubusercontent.com/u/126577697?v=4" width="100;" alt="NishantRana07"/>
                    <br />
                    <sub><b>Nishant Rana</b></sub>
                </a>
            </td>
            <td align="center">
                <a href="https://github.com/rajatsinghal02">
                    <img src="https://avatars.githubusercontent.com/u/112543741?v=4" width="100;" alt="rajatsinghal02"/>
                    <br />
                    <sub><b>Rajat singhal</b></sub>
                </a>
            </td>
            <td align="center">
                <a href="https://github.com/RchtDshr">
                    <img src="https://avatars.githubusercontent.com/u/58704284?v=4" width="100;" alt="RchtDshr"/>
                    <br />
                    <sub><b>Rachita Dashore</b></sub>
                </a>
            </td>
		</tr>
		<tr>
            <td align="center">
                <a href="https://github.com/shubhagarwal1">
                    <img src="https://avatars.githubusercontent.com/u/105449260?v=4" width="100;" alt="shubhagarwal1"/>
                    <br />
                    <sub><b>Shubh Agarwal</b></sub>
                </a>
            </td>
            <td align="center">
                <a href="https://github.com/oebelus">
                    <img src="https://avatars.githubusercontent.com/u/71945388?v=4" width="100;" alt="oebelus"/>
                    <br />
                    <sub><b>Oebelus</b></sub>
                </a>
            </td>
            <td align="center">
                <a href="https://github.com/OmmDevgoswami">
                    <img src="https://avatars.githubusercontent.com/u/127383096?v=4" width="100;" alt="OmmDevgoswami"/>
                    <br />
                    <sub><b>Omm Devgoswami</b></sub>
                </a>
            </td>
            <td align="center">
                <a href="https://github.com/Rahul7raj">
                    <img src="https://avatars.githubusercontent.com/u/69787135?v=4" width="100;" alt="Rahul7raj"/>
                    <br />
                    <sub><b>Rahul7raj</b></sub>
                </a>
            </td>
            <td align="center">
                <a href="https://github.com/RanaJay3101">
                    <img src="https://avatars.githubusercontent.com/u/104300431?v=4" width="100;" alt="RanaJay3101"/>
                    <br />
                    <sub><b>Rana Jay</b></sub>
                </a>
            </td>
            <td align="center">
                <a href="https://github.com/sejals23">
                    <img src="https://avatars.githubusercontent.com/u/183209584?v=4" width="100;" alt="sejals23"/>
                    <br />
                    <sub><b>Sejal</b></sub>
                </a>
            </td>
		</tr>
		<tr>
            <td align="center">
                <a href="https://github.com/Tusharb331">
                    <img src="https://avatars.githubusercontent.com/u/120712500?v=4" width="100;" alt="Tusharb331"/>
                    <br />
                    <sub><b>Tushar Bansal</b></sub>
                </a>
            </td>
            <td align="center">
                <a href="https://github.com/aasritha-24">
                    <img src="https://avatars.githubusercontent.com/u/171145729?v=4" width="100;" alt="aasritha-24"/>
                    <br />
                    <sub><b>aasritha-24</b></sub>
                </a>
            </td>
            <td align="center">
                <a href="https://github.com/adwityac">
                    <img src="https://avatars.githubusercontent.com/u/102909367?v=4" width="100;" alt="adwityac"/>
                    <br />
                    <sub><b>Adwitya Chakraborty</b></sub>
                </a>
            </td>
            <td align="center">
                <a href="https://github.com/purnima2904">
                    <img src="https://avatars.githubusercontent.com/u/149002244?v=4" width="100;" alt="purnima2904"/>
                    <br />
                    <sub><b>Purnima Gupta</b></sub>
                </a>
            </td>
            <td align="center">
                <a href="https://github.com/LNischala">
                    <img src="https://avatars.githubusercontent.com/u/148078708?v=4" width="100;" alt="LNischala"/>
                    <br />
                    <sub><b>LNischala</b></sub>
                </a>
            </td>
            <td align="center">
                <a href="https://github.com/krishpathak">
                    <img src="https://avatars.githubusercontent.com/u/142569867?v=4" width="100;" alt="krishpathak"/>
                    <br />
                    <sub><b>Krish Pathak</b></sub>
                </a>
            </td>
		</tr>
		<tr>
            <td align="center">
                <a href="https://github.com/jayanththalla">
                    <img src="https://avatars.githubusercontent.com/u/121346142?v=4" width="100;" alt="jayanththalla"/>
                    <br />
                    <sub><b>Thalla Jayanth</b></sub>
                </a>
            </td>
            <td align="center">
                <a href="https://github.com/ImgBotApp">
                    <img src="https://avatars.githubusercontent.com/u/31427850?v=4" width="100;" alt="ImgBotApp"/>
                    <br />
                    <sub><b>Imgbot</b></sub>
                </a>
            </td>
            <td align="center">
                <a href="https://github.com/IRFANSARI2">
                    <img src="https://avatars.githubusercontent.com/u/171218596?v=4" width="100;" alt="IRFANSARI2"/>
                    <br />
                    <sub><b>IRFANSARI2</b></sub>
                </a>
            </td>
            <td align="center">
                <a href="https://github.com/iking07">
                    <img src="https://avatars.githubusercontent.com/u/146435630?v=4" width="100;" alt="iking07"/>
                    <br />
                    <sub><b>Harsh</b></sub>
                </a>
            </td>
            <td align="center">
                <a href="https://github.com/ArchanRD">
                    <img src="https://avatars.githubusercontent.com/u/74826173?v=4" width="100;" alt="ArchanRD"/>
                    <br />
                    <sub><b>Archan Dhrangadharia</b></sub>
                </a>
            </td>
            <td align="center">
                <a href="https://github.com/AnushkaChouhan25">
                    <img src="https://avatars.githubusercontent.com/u/157525924?v=4" width="100;" alt="AnushkaChouhan25"/>
                    <br />
                    <sub><b>Anushka Chouhan</b></sub>
                </a>
            </td>
		</tr>
		<tr>
            <td align="center">
                <a href="https://github.com/Ananya-vastare">
                    <img src="https://avatars.githubusercontent.com/u/116643029?v=4" width="100;" alt="Ananya-vastare"/>
                    <br />
                    <sub><b>Ananya Ravikiran Vastare</b></sub>
                </a>
            </td>
            <td align="center">
                <a href="https://github.com/Amankr200">
                    <img src="https://avatars.githubusercontent.com/u/160874720?v=4" width="100;" alt="Amankr200"/>
                    <br />
                    <sub><b>Amankr200</b></sub>
                </a>
            </td>
		</tr>
	<tbody>
</table>
<!-- readme: contributors -end -->

<br>

## Stargazers

[![Stargazers repo roster for @ajay-dhangar/algo](https://reporoster.com/stars/dark/ajay-dhangar/algo)](https://github.com/ajay-dhangar/algo/stargazers)

## Forkers

[![Forkers repo roster for @ajay-dhangar/algo](https://reporoster.com/forks/dark/ajay-dhangar/algo)](https://github.com/ajay-dhangar/algo/network/members)

## Resources for Guidance
Here are some resources that may be helpful as you contribute to Algo:
- [Docusaurus Documentation](https://docusaurus.io/docs/docs-introduction)
- [React.js Documentation](https://legacy.reactjs.org/docs/getting-started.html)
- [Markdown Guide](https://www.markdownguide.org/)
- [MDX Documentation](https://mdxjs.com/docs/)
- [Mermaid Documentation](https://mermaid.js.org/)

<div align="center">
    <a href="#top">
        <img src="https://img.shields.io/badge/Back%20to%20Top-000000?style=for-the-badge&logo=github&logoColor=white" alt="Back to Top">
    </a>
</div><|MERGE_RESOLUTION|>--- conflicted
+++ resolved
@@ -209,7 +209,6 @@
                 </a>
             </td>
             <td align="center">
-<<<<<<< HEAD
                 <a href="https://github.com/T-Rahul-prabhu-38">
                     <img src="https://avatars.githubusercontent.com/u/167653990?v=4" width="100;" alt="T-Rahul-prabhu-38"/>
                     <br />
@@ -217,8 +216,6 @@
                 </a>
             </td>
             <td align="center">
-=======
->>>>>>> 1ca30349
                 <a href="https://github.com/haseebzaki-07">
                     <img src="https://avatars.githubusercontent.com/u/147314463?v=4" width="100;" alt="haseebzaki-07"/>
                     <br />
