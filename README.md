--- conflicted
+++ resolved
@@ -179,17 +179,17 @@
                 </a>
             </td>
             <td align="center">
-<<<<<<< HEAD
+<main>
                 <a href="https://github.com/monishkumardvs">
                     <img src="https://avatars.githubusercontent.com/u/125813798?v=4" width="100;" alt="monishkumardvs"/>
                     <br />
                     <sub><b>monishkumardvs</b></sub>
-=======
+
                 <a href="https://github.com/Riyachauhan11">
                     <img src="https://avatars.githubusercontent.com/u/96919050?v=4" width="100;" alt="Riyachauhan11"/>
                     <br />
                     <sub><b>Riya Chauhan</b></sub>
->>>>>>> 290f7eca
+                  </main>
                 </a>
             </td>
             <td align="center">
