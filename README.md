--- conflicted
+++ resolved
@@ -253,7 +253,13 @@
                 </a>
             </td>
             <td align="center">
-<<<<<<< HEAD
+                <a href="https://github.com/nishant4500">
+                    <img src="https://avatars.githubusercontent.com/u/135944619?v=4" width="100;" alt="nishant4500"/>
+                    <br />
+                    <sub><b>Nishant Dwivedi</b></sub>
+                </a>
+            </td>
+            <td align="center">
                 <a href="https://github.com/PrAyAg9">
                     <img src="https://avatars.githubusercontent.com/u/114804510?v=4" width="100;" alt="PrAyAg9"/>
                     <br />
@@ -265,26 +271,6 @@
                     <img src="https://avatars.githubusercontent.com/u/76002919?v=4" width="100;" alt="IkkiOcean"/>
                     <br />
                     <sub><b>Vivek Prakash</b></sub>
-=======
-                <a href="https://github.com/nishant4500">
-                    <img src="https://avatars.githubusercontent.com/u/135944619?v=4" width="100;" alt="nishant4500"/>
-                    <br />
-                    <sub><b>Nishant Dwivedi</b></sub>
-                </a>
-            </td>
-            <td align="center">
-                <a href="https://github.com/PrAyAg9">
-                    <img src="https://avatars.githubusercontent.com/u/114804510?v=4" width="100;" alt="PrAyAg9"/>
-                    <br />
-                    <sub><b>Prayag Thakur</b></sub>
->>>>>>> 999ec38a
-                </a>
-            </td>
-            <td align="center">
-                <a href="https://github.com/nishant4500">
-                    <img src="https://avatars.githubusercontent.com/u/135944619?v=4" width="100;" alt="nishant4500"/>
-                    <br />
-                    <sub><b>Nishant Dwivedi</b></sub>
                 </a>
             </td>
             <td align="center">
