# [Algo](https://ajay-dhangar.github.io/algo/) - Open Source Algorithm Repository

## introduction
Welcome to **Algo**, an open-source project that provides developers with algorithmic solutions and resources. Whether you're a beginner or an experienced coder, you can contribute, learn, and grow with us! 🚀

<div align = "center">
<br>

<table align="center">
    <thead align="center">
        <tr border: 1px;>
            <td><b>🌟 Stars</b></td>
            <td><b>🍴 Forks</b></td>
            <td><b>🐛 Issues</b></td>
            <td><b>🔔 Open PRs</b></td>
            <td><b>🔕 Close PRs</b></td>
            <td><b>🛠 Languages</b></td>
            <td><b>🌐 Contributors </b></td>
        </tr>
     </thead>
    <tbody>
         <tr>
            <td><img alt="Stars" src="https://img.shields.io/github/stars/ajay-dhangar/algo?style=flat&logo=github"/></td>
            <td><img alt="Forks" src="https://img.shields.io/github/forks/ajay-dhangar/algo?style=flat&logo=github"/></td>
            <td><img alt="Issues" src="https://img.shields.io/github/issues/ajay-dhangar/algo?style=flat&logo=github"/></td>
            <td><img alt="Open Pull Requests" src="https://img.shields.io/github/issues-pr/ajay-dhangar/algo?style=flat&logo=github"/></td>
           <td><img alt="Close Pull Requests" src="https://img.shields.io/github/issues-pr-closed/ajay-dhangar/algo?style=flat&color=critical&logo=github"/></td>
           <td><img alt="GitHub language count" src="https://img.shields.io/github/languages/count/ajay-dhangar/algo?style=flat&color=critical&logo=github"></td>
           <td><img alt="GitHub contributors" src="https://img.shields.io/github/contributors/ajay-dhangar/algo?color=2b9348"></td>
        </tr>
    </tbody>
</table>
</div>
<br>

## 🚀Featured In

<table>

   <tr>
      <th>Event Logo</th>
      <th>Event Name</th>
      <th>Event Description</th>
      <th>Status</th>       
   </tr>
   <tr>
      <td><img src="girlscript.jpg" width="200" height="auto" loading="lazy" alt="GSSoC 24"/></td>
      <td>GSSoC'24 Extd</td>
      <td>GSSoC'24 Extd is a one-month open-source Program conducted by the GirlScript Foundation. It is an initiative to introduce more beginners to Open-Source Software Development.</td>
       <td>Active</td>
   </tr>
    <tr>
      <td><img src="festhack.jpg" width="200" height="auto" loading="lazy" alt="Hacktoberfest 2024"/></td>
      <td>Hacktoberfest 2024</td>
      <td>Hacktoberfest is a month-long celebration of open source software run by DigitalOcean, GitHub, and Twilio. It encourages contributions to open source projects and promotes a global community of developers.</td>
        <td>Excluded</td>
   </tr>

</table>

<br />

## Table of Contents

- [Algo - Open Source Algorithm Repository](#algo---open-source-algorithm-repository)
  - [introduction](#introduction)
  - [🚀Featured In](#featured-in)
  - [Table of Contents](#table-of-contents)
  - [Project Overview](#project-overview)
    - [Pick up Topics](#pick-up-topics)
  - [Features](#features)
  - [Website](#website)
  - [Installation](#installation)
  - [Local Development](#local-development)
  - [Build](#build)
  - [Deployment](#deployment)
    - [Using SSH:](#using-ssh)
    - [Not using SSH:](#not-using-ssh)
  - [Contributing](#contributing)
  - [Contributors ✨](#contributors-)
  - [Stargazers](#stargazers)
  - [Forkers](#forkers)
  - [Resources for Guidance](#resources-for-guidance)


## Project Overview

Algo provides a collection of well-documented algorithmic solutions written in various programming languages, covering a range of topics like sorting, searching, dynamic programming, and more.

### Pick up Topics

- [DSA Roadmap](https://roadmap.sh/datastructures-and-algorithms)

We aim to:
- Create an extensive library of algorithms in different languages
- Help developers learn algorithmic problem-solving
- Foster open-source contribution and collaboration

## Features

- **Multi-language Support**: Algorithms in multiple programming languages
- **Beginner-Friendly**: Well-structured, easy-to-understand explanations
- **Open Source Contributions**: Welcoming developers at all levels to contribute
- **Community Forum**: A new interactive platform where developers can ask questions, share ideas, and collaborate in real-time. This forum will help bridge the gap between beginners and experts, allowing for deeper engagement and problem-solving.

## Website

This website is built using [Docusaurus 3](https://docusaurus.io/), a modern static website generator.

## Installation

```bash
 npm install
```

## Local Development

```bash
 npm start
```

This command starts a local development server and opens a browser window. Most changes are reflected live without having to restart the server.

## Build

```bash
 npm run build
```

This command generates static content into the `build` directory, which can be served using any static content hosting service.

## Deployment

### Using SSH:

```bash
 USE_SSH=true npm run deploy
```

### Not using SSH:

```bash
 GIT_USER=<Your GitHub username> npm run deploy
```

If you are using GitHub Pages for hosting, this command is a convenient way to build the website and push to the `gh-pages` branch.

## Contributing

We welcome contributions from developers of all experience levels. For guidelines, please see the [CONTRIBUTING.md](./CONTRIBUTING.md) file.

## Contributors ✨

Thanks to these amazing people who have contributed to the **Algo** project:

<!-- readme: contributors -start -->
<table>
	<tbody>
		<tr>
            <td align="center">
                <a href="https://github.com/ajay-dhangar">
                    <img src="https://avatars.githubusercontent.com/u/99037494?v=4" width="100;" alt="ajay-dhangar"/>
                    <br />
                    <sub><b>Ajay Dhangar</b></sub>
                </a>
            </td>
            <td align="center">
                <a href="https://github.com/pavitraag">
                    <img src="https://avatars.githubusercontent.com/u/100479594?v=4" width="100;" alt="pavitraag"/>
                    <br />
                    <sub><b>Pavitraa G</b></sub>
                </a>
            </td>
            <td align="center">
                <a href="https://github.com/KapuluruBhuvaneswariVspdbct">
                    <img src="https://avatars.githubusercontent.com/u/165504668?v=4" width="100;" alt="KapuluruBhuvaneswariVspdbct"/>
                    <br />
                    <sub><b>Bhuvaneswari Kapuluru</b></sub>
                </a>
            </td>
            <td align="center">
                <a href="https://github.com/shravya312">
                    <img src="https://avatars.githubusercontent.com/u/125795769?v=4" width="100;" alt="shravya312"/>
                    <br />
                    <sub><b>Shravya H Jain</b></sub>
                </a>
            </td>
            <td align="center">
                <a href="https://github.com/priyashuu">
                    <img src="https://avatars.githubusercontent.com/u/150767072?v=4" width="100;" alt="priyashuu"/>
                    <br />
                    <sub><b>Priya </b></sub>
                </a>
            </td>
            <td align="center">
                <a href="https://github.com/Ankitha2130">
                    <img src="https://avatars.githubusercontent.com/u/149484435?v=4" width="100;" alt="Ankitha2130"/>
                    <br />
                    <sub><b>Ankitha R</b></sub>
                </a>
            </td>
		</tr>
		<tr>
            <td align="center">
                <a href="https://github.com/T-Rahul-prabhu-38">
                    <img src="https://avatars.githubusercontent.com/u/167653990?v=4" width="100;" alt="T-Rahul-prabhu-38"/>
                    <br />
                    <sub><b>t rahul prabhu</b></sub>
                </a>
            </td>
            <td align="center">
                <a href="https://github.com/haseebzaki-07">
                    <img src="https://avatars.githubusercontent.com/u/147314463?v=4" width="100;" alt="haseebzaki-07"/>
                    <br />
                    <sub><b>Haseeb Zaki</b></sub>
                </a>
            </td>
            <td align="center">
                <a href="https://github.com/Riyachauhan11">
                    <img src="https://avatars.githubusercontent.com/u/96919050?v=4" width="100;" alt="Riyachauhan11"/>
                    <br />
                    <sub><b>Riya Chauhan</b></sub>
                </a>
            </td>
            <td align="center">
                <a href="https://github.com/Mahak-Codes">
                    <img src="https://avatars.githubusercontent.com/u/124600225?v=4" width="100;" alt="Mahak-Codes"/>
                    <br />
                    <sub><b>Mahak</b></sub>
                </a>
            </td>
            <td align="center">
                <a href="https://github.com/Gopal0Gupta">
                    <img src="https://avatars.githubusercontent.com/u/114791914?v=4" width="100;" alt="Gopal0Gupta"/>
                    <br />
                    <sub><b>Gopal Gupta</b></sub>
                </a>
            </td>
            <td align="center">
                <a href="https://github.com/Shariq2003">
                    <img src="https://avatars.githubusercontent.com/u/109452033?v=4" width="100;" alt="Shariq2003"/>
                    <br />
                    <sub><b>Shariq</b></sub>
                </a>
            </td>
		</tr>
		<tr>
            <td align="center">
                <a href="https://github.com/Mahateaa">
                    <img src="https://avatars.githubusercontent.com/u/160406913?v=4" width="100;" alt="Mahateaa"/>
                    <br />
                    <sub><b>Mahathi</b></sub>
                </a>
            </td>
            <td align="center">
<<<<<<< HEAD
                <a href="https://github.com/monishkumardvs">
                    <img src="https://avatars.githubusercontent.com/u/125813798?v=4" width="100;" alt="monishkumardvs"/>
                    <br />
                    <sub><b>Dvs monish kumar</b></sub>
=======
                <a href="https://github.com/IkkiOcean">
                    <img src="https://avatars.githubusercontent.com/u/76002919?v=4" width="100;" alt="IkkiOcean"/>
                    <br />
                    <sub><b>Vivek Prakash</b></sub>
>>>>>>> 1e4bdf16
                </a>
            </td>
            <td align="center">
                <a href="https://github.com/mahaveergurjar">
                    <img src="https://avatars.githubusercontent.com/u/57872034?v=4" width="100;" alt="mahaveergurjar"/>
                    <br />
                    <sub><b>Mahaveer Gurjar</b></sub>
                </a>
            </td>
            <td align="center">
                <a href="https://github.com/nishant4500">
                    <img src="https://avatars.githubusercontent.com/u/135944619?v=4" width="100;" alt="nishant4500"/>
                    <br />
                    <sub><b>Nishant Dwivedi</b></sub>
                </a>
            </td>
            <td align="center">
<<<<<<< HEAD
                <a href="https://github.com/PrAyAg9">
                    <img src="https://avatars.githubusercontent.com/u/114804510?v=4" width="100;" alt="PrAyAg9"/>
                    <br />
                    <sub><b>Prayag Thakur</b></sub>
                </a>
            </td>
            <td align="center">
                <a href="https://github.com/J-B-Mugundh">
                    <img src="https://avatars.githubusercontent.com/u/98593517?v=4" width="100;" alt="J-B-Mugundh"/>
                    <br />
                    <sub><b>Mugundh J B</b></sub>
=======
                <a href="https://github.com/J-B-Mugundh">
                    <img src="https://avatars.githubusercontent.com/u/98593517?v=4" width="100;" alt="J-B-Mugundh"/>
                    <br />
                    <sub><b>Mugundh J B</b></sub>
                </a>
            </td>
            <td align="center">
                <a href="https://github.com/mahaveergurjar">
                    <img src="https://avatars.githubusercontent.com/u/57872034?v=4" width="100;" alt="mahaveergurjar"/>
                    <br />
                    <sub><b>Mahaveer Gurjar</b></sub>
>>>>>>> 1e4bdf16
                </a>
            </td>
		</tr>
		<tr>
            <td align="center">
                <a href="https://github.com/IkkiOcean">
                    <img src="https://avatars.githubusercontent.com/u/76002919?v=4" width="100;" alt="IkkiOcean"/>
                    <br />
                    <sub><b>Vivek Prakash</b></sub>
                </a>
            </td>
            <td align="center">
                <a href="https://github.com/ananyag309">
                    <img src="https://avatars.githubusercontent.com/u/145869907?v=4" width="100;" alt="ananyag309"/>
<<<<<<< HEAD
=======
                    <br />
                    <sub><b>Ananya Gupta</b></sub>
                </a>
            </td>
            <td align="center">
                <a href="https://github.com/riyaa060">
                    <img src="https://avatars.githubusercontent.com/u/153705031?v=4" width="100;" alt="riyaa060"/>
>>>>>>> 1e4bdf16
                    <br />
                    <sub><b>Ananya Gupta</b></sub>
                </a>
            </td>
            <td align="center">
                <a href="https://github.com/Abhishek2634">
                    <img src="https://avatars.githubusercontent.com/u/136872441?v=4" width="100;" alt="Abhishek2634"/>
                    <br />
                    <sub><b>Abhishek Farshwal</b></sub>
                </a>
            </td>
            <td align="center">
                <a href="https://github.com/riyaa060">
                    <img src="https://avatars.githubusercontent.com/u/153705031?v=4" width="100;" alt="riyaa060"/>
                    <br />
                    <sub><b>riyaa060</b></sub>
                </a>
            </td>
            <td align="center">
                <a href="https://github.com/KashishJuneja101003">
                    <img src="https://avatars.githubusercontent.com/u/69794677?v=4" width="100;" alt="KashishJuneja101003"/>
                    <br />
                    <sub><b>Kashish Juneja</b></sub>
                </a>
            </td>
            <td align="center">
                <a href="https://github.com/Rashigera">
                    <img src="https://avatars.githubusercontent.com/u/20163397?v=4" width="100;" alt="Rashigera"/>
                    <br />
                    <sub><b>Rashigera</b></sub>
                </a>
            </td>
		</tr>
		<tr>
            <td align="center">
                <a href="https://github.com/PradeepFSTdhane123">
                    <img src="https://avatars.githubusercontent.com/u/153702729?v=4" width="100;" alt="PradeepFSTdhane123"/>
                    <br />
                    <sub><b>Pradeep dhane</b></sub>
                </a>
            </td>
            <td align="center">
                <a href="https://github.com/Alpha1zln">
                    <img src="https://avatars.githubusercontent.com/u/98889077?v=4" width="100;" alt="Alpha1zln"/>
                    <br />
                    <sub><b>SHREYAS YADUVANSHI</b></sub>
                </a>
            </td>
<<<<<<< HEAD
=======
            <td align="center">
                <a href="https://github.com/AbhijitMotekar99">
                    <img src="https://avatars.githubusercontent.com/u/109235675?v=4" width="100;" alt="AbhijitMotekar99"/>
                    <br />
                    <sub><b>Abhijit Motekar</b></sub>
                </a>
            </td>
>>>>>>> 1e4bdf16
            <td align="center">
                <a href="https://github.com/Meetpidev">
                    <img src="https://avatars.githubusercontent.com/u/128205241?v=4" width="100;" alt="Meetpidev"/>
                    <br />
                    <sub><b>Meet Shah</b></sub>
                </a>
            </td>
            <td align="center">
                <a href="https://github.com/aditiverma-21">
                    <img src="https://avatars.githubusercontent.com/u/180853305?v=4" width="100;" alt="aditiverma-21"/>
                    <br />
                    <sub><b>Aditi Verma</b></sub>
                </a>
            </td>
            <td align="center">
<<<<<<< HEAD
                <a href="https://github.com/AbhijitMotekar99">
                    <img src="https://avatars.githubusercontent.com/u/109235675?v=4" width="100;" alt="AbhijitMotekar99"/>
                    <br />
                    <sub><b>Abhijit Motekar</b></sub>
                </a>
            </td>
=======
                <a href="https://github.com/kjl98">
                    <img src="https://avatars.githubusercontent.com/u/156598237?v=4" width="100;" alt="kjl98"/>
                    <br />
                    <sub><b>Kajal Ahirwar</b></sub>
                </a>
            </td>
		</tr>
		<tr>
>>>>>>> 1e4bdf16
            <td align="center">
                <a href="https://github.com/kRajoria121">
                    <img src="https://avatars.githubusercontent.com/u/138133004?v=4" width="100;" alt="kRajoria121"/>
                    <br />
                    <sub><b>Kundan Rajoria</b></sub>
                </a>
            </td>
		</tr>
		<tr>
            <td align="center">
                <a href="https://github.com/inkerton">
                    <img src="https://avatars.githubusercontent.com/u/127668005?v=4" width="100;" alt="inkerton"/>
                    <br />
                    <sub><b>Janvi</b></sub>
                </a>
            </td>
            <td align="center">
                <a href="https://github.com/mehul-m-prajapati">
                    <img src="https://avatars.githubusercontent.com/u/7879392?v=4" width="100;" alt="mehul-m-prajapati"/>
                    <br />
                    <sub><b>Mehul Prajapati</b></sub>
                </a>
            </td>
            <td align="center">
                <a href="https://github.com/PavanTeja2005">
                    <img src="https://avatars.githubusercontent.com/u/98730339?v=4" width="100;" alt="PavanTeja2005"/>
                    <br />
                    <sub><b>PavanTeja2005</b></sub>
                </a>
            </td>
            <td align="center">
                <a href="https://github.com/Mansi07sharma">
                    <img src="https://avatars.githubusercontent.com/u/142892607?v=4" width="100;" alt="Mansi07sharma"/>
                    <br />
                    <sub><b>Mansi07sharma</b></sub>
                </a>
            </td>
            <td align="center">
<<<<<<< HEAD
                <a href="https://github.com/inkerton">
                    <img src="https://avatars.githubusercontent.com/u/127668005?v=4" width="100;" alt="inkerton"/>
                    <br />
                    <sub><b>Janvi</b></sub>
                </a>
            </td>
            <td align="center">
=======
>>>>>>> 1e4bdf16
                <a href="https://github.com/shimmer12">
                    <img src="https://avatars.githubusercontent.com/u/92056170?v=4" width="100;" alt="shimmer12"/>
                    <br />
                    <sub><b>Srishti Soni</b></sub>
                </a>
            </td>
		</tr>
		<tr>
            <td align="center">
                <a href="https://github.com/LitZeus">
                    <img src="https://avatars.githubusercontent.com/u/142726372?v=4" width="100;" alt="LitZeus"/>
                    <br />
                    <sub><b>Tejas Athalye</b></sub>
                </a>
            </td>
            <td align="center">
                <a href="https://github.com/AKSHITHA-CHILUKA">
                    <img src="https://avatars.githubusercontent.com/u/120377576?v=4" width="100;" alt="AKSHITHA-CHILUKA"/>
                    <br />
                    <sub><b>~Chiluka Akshitha</b></sub>
                </a>
            </td>
            <td align="center">
                <a href="https://github.com/Siddhart2004">
                    <img src="https://avatars.githubusercontent.com/u/90645484?v=4" width="100;" alt="Siddhart2004"/>
                    <br />
                    <sub><b>SIDDHARTH A</b></sub>
                </a>
            </td>
            <td align="center">
                <a href="https://github.com/sriraghavi22">
                    <img src="https://avatars.githubusercontent.com/u/140194099?v=4" width="100;" alt="sriraghavi22"/>
                    <br />
                    <sub><b>sriraghavi22</b></sub>
                </a>
            </td>
            <td align="center">
                <a href="https://github.com/govindumeesala">
                    <img src="https://avatars.githubusercontent.com/u/129055361?v=4" width="100;" alt="govindumeesala"/>
                    <br />
                    <sub><b>Meesala Govindu</b></sub>
                </a>
            </td>
            <td align="center">
                <a href="https://github.com/MithanshuHedau">
                    <img src="https://avatars.githubusercontent.com/u/144697427?v=4" width="100;" alt="MithanshuHedau"/>
                    <br />
                    <sub><b>Mithanshu Hedau</b></sub>
                </a>
            </td>
		</tr>
		<tr>
            <td align="center">
                <a href="https://github.com/jvkousthub">
                    <img src="https://avatars.githubusercontent.com/u/162019723?v=4" width="100;" alt="jvkousthub"/>
                    <br />
                    <sub><b>Kousthub J V</b></sub>
                </a>
            </td>
            <td align="center">
                <a href="https://github.com/Hamza1821">
                    <img src="https://avatars.githubusercontent.com/u/118290407?v=4" width="100;" alt="Hamza1821"/>
                    <br />
                    <sub><b>Hamza Mubin</b></sub>
                </a>
            </td>
            <td align="center">
                <a href="https://github.com/anshika-1102">
                    <img src="https://avatars.githubusercontent.com/u/122305104?v=4" width="100;" alt="anshika-1102"/>
                    <br />
                    <sub><b>anshika-1102</b></sub>
                </a>
            </td>
            <td align="center">
                <a href="https://github.com/khurshed07">
                    <img src="https://avatars.githubusercontent.com/u/114801597?v=4" width="100;" alt="khurshed07"/>
                    <br />
                    <sub><b>khurshed Ansari</b></sub>
                </a>
            </td>
            <td align="center">
                <a href="https://github.com/Bhumika-00">
                    <img src="https://avatars.githubusercontent.com/u/178026966?v=4" width="100;" alt="Bhumika-00"/>
                    <br />
                    <sub><b>Bhumika Sharma</b></sub>
                </a>
            </td>
            <td align="center">
                <a href="https://github.com/Lighting-pixel">
                    <img src="https://avatars.githubusercontent.com/u/77742960?v=4" width="100;" alt="Lighting-pixel"/>
                    <br />
                    <sub><b>Ayan </b></sub>
                </a>
            </td>
		</tr>
		<tr>
            <td align="center">
                <a href="https://github.com/AdityaJani616">
                    <img src="https://avatars.githubusercontent.com/u/108350583?v=4" width="100;" alt="AdityaJani616"/>
                    <br />
                    <sub><b>Aditya Jani</b></sub>
                </a>
            </td>
            <td align="center">
                <a href="https://github.com/AE-Hertz">
                    <img src="https://avatars.githubusercontent.com/u/93651229?v=4" width="100;" alt="AE-Hertz"/>
                    <br />
                    <sub><b>Abhinandan</b></sub>
                </a>
            </td>
            <td align="center">
                <a href="https://github.com/Saaarthak0102">
                    <img src="https://avatars.githubusercontent.com/u/174188123?v=4" width="100;" alt="Saaarthak0102"/>
                    <br />
                    <sub><b>Sarthak</b></sub>
                </a>
            </td>
            <td align="center">
                <a href="https://github.com/AswaniBolisetti">
                    <img src="https://avatars.githubusercontent.com/u/117751107?v=4" width="100;" alt="AswaniBolisetti"/>
                    <br />
                    <sub><b>Aswani Bolisetti </b></sub>
                </a>
            </td>
            <td align="center">
                <a href="https://github.com/4F24L">
                    <img src="https://avatars.githubusercontent.com/u/108697331?v=4" width="100;" alt="4F24L"/>
                    <br />
                    <sub><b>Md Afzal Mir</b></sub>
                </a>
            </td>
            <td align="center">
                <a href="https://github.com/samar12-rad">
                    <img src="https://avatars.githubusercontent.com/u/128586929?v=4" width="100;" alt="samar12-rad"/>
                    <br />
                    <sub><b>Samarth Vaidya</b></sub>
                </a>
            </td>
		</tr>
		<tr>
            <td align="center">
                <a href="https://github.com/varshapandiann">
                    <img src="https://avatars.githubusercontent.com/u/139967182?v=4" width="100;" alt="varshapandiann"/>
                    <br />
                    <sub><b>Varsha Pandian</b></sub>
                </a>
            </td>
            <td align="center">
                <a href="https://github.com/KunikaMakker">
                    <img src="https://avatars.githubusercontent.com/u/26879616?v=4" width="100;" alt="KunikaMakker"/>
                    <br />
                    <sub><b>Kunika Makker</b></sub>
                </a>
            </td>
            <td align="center">
                <a href="https://github.com/c4dr-me">
                    <img src="https://avatars.githubusercontent.com/u/142721314?v=4" width="100;" alt="c4dr-me"/>
                    <br />
                    <sub><b>c4dr-me</b></sub>
                </a>
            </td>
            <td align="center">
                <a href="https://github.com/17arindam">
                    <img src="https://avatars.githubusercontent.com/u/65901047?v=4" width="100;" alt="17arindam"/>
                    <br />
                    <sub><b>Arindam</b></sub>
                </a>
            </td>
            <td align="center">
                <a href="https://github.com/narendra-dhangar">
                    <img src="https://avatars.githubusercontent.com/u/161828345?v=4" width="100;" alt="narendra-dhangar"/>
                    <br />
                    <sub><b>Narendra Dhangar </b></sub>
                </a>
            </td>
            <td align="center">
                <a href="https://github.com/Soumya03007">
                    <img src="https://avatars.githubusercontent.com/u/164558135?v=4" width="100;" alt="Soumya03007"/>
                    <br />
                    <sub><b>Soumyadeep Paul</b></sub>
                </a>
            </td>
		</tr>
		<tr>
            <td align="center">
                <a href="https://github.com/tanushrigoel">
                    <img src="https://avatars.githubusercontent.com/u/115028578?v=4" width="100;" alt="tanushrigoel"/>
                    <br />
                    <sub><b>tanushrigoel</b></sub>
                </a>
            </td>
            <td align="center">
                <a href="https://github.com/karanmaheshwari16">
                    <img src="https://avatars.githubusercontent.com/u/154254173?v=4" width="100;" alt="karanmaheshwari16"/>
                    <br />
                    <sub><b>karanmaheshwari16</b></sub>
                </a>
            </td>
            <td align="center">
                <a href="https://github.com/IRFANSARI">
                    <img src="https://avatars.githubusercontent.com/u/71096605?v=4" width="100;" alt="IRFANSARI"/>
                    <br />
                    <sub><b>Irfan Ansari</b></sub>
                </a>
            </td>
            <td align="center">
                <a href="https://github.com/yashksaini-coder">
                    <img src="https://avatars.githubusercontent.com/u/115717039?v=4" width="100;" alt="yashksaini-coder"/>
                    <br />
                    <sub><b>Yash Kumar Saini</b></sub>
                </a>
            </td>
            <td align="center">
                <a href="https://github.com/pratheekv39">
                    <img src="https://avatars.githubusercontent.com/u/165366548?v=4" width="100;" alt="pratheekv39"/>
                    <br />
                    <sub><b>V Pratheek </b></sub>
                </a>
            </td>
            <td align="center">
                <a href="https://github.com/Subashree-selvaraj">
                    <img src="https://avatars.githubusercontent.com/u/132484553?v=4" width="100;" alt="Subashree-selvaraj"/>
                    <br />
                    <sub><b>subashree</b></sub>
                </a>
            </td>
		</tr>
		<tr>
            <td align="center">
                <a href="https://github.com/770navyasharma">
                    <img src="https://avatars.githubusercontent.com/u/115488727?v=4" width="100;" alt="770navyasharma"/>
                    <br />
                    <sub><b>Navya Sharma</b></sub>
                </a>
            </td>
            <td align="center">
                <a href="https://github.com/karthikyandrapu">
                    <img src="https://avatars.githubusercontent.com/u/88283910?v=4" width="100;" alt="karthikyandrapu"/>
                    <br />
                    <sub><b>Durga Karthik Yandrapu</b></sub>
                </a>
            </td>
            <td align="center">
                <a href="https://github.com/akash70629">
                    <img src="https://avatars.githubusercontent.com/u/76689571?v=4" width="100;" alt="akash70629"/>
                    <br />
                    <sub><b>Akash Das</b></sub>
                </a>
            </td>
            <td align="center">
                <a href="https://github.com/Bhum-ika">
                    <img src="https://avatars.githubusercontent.com/u/91523494?v=4" width="100;" alt="Bhum-ika"/>
                    <br />
                    <sub><b>Bhumika Sharma</b></sub>
                </a>
            </td>
            <td align="center">
                <a href="https://github.com/meghanakn473">
                    <img src="https://avatars.githubusercontent.com/u/165137755?v=4" width="100;" alt="meghanakn473"/>
                    <br />
                    <sub><b>K N Meghana</b></sub>
                </a>
            </td>
            <td align="center">
                <a href="https://github.com/AmanPathan">
                    <img src="https://avatars.githubusercontent.com/u/76259086?v=4" width="100;" alt="AmanPathan"/>
                    <br />
                    <sub><b>Ronin</b></sub>
                </a>
            </td>
		</tr>
		<tr>
            <td align="center">
                <a href="https://github.com/yogeswari05">
                    <img src="https://avatars.githubusercontent.com/u/137740335?v=4" width="100;" alt="yogeswari05"/>
                    <br />
                    <sub><b>Chekka Yogeswari</b></sub>
                </a>
            </td>
            <td align="center">
                <a href="https://github.com/vedhcet-07">
                    <img src="https://avatars.githubusercontent.com/u/176995332?v=4" width="100;" alt="vedhcet-07"/>
                    <br />
                    <sub><b>Vishwas M D</b></sub>
                </a>
            </td>
            <td align="center">
                <a href="https://github.com/ADITHYA-NS">
                    <img src="https://avatars.githubusercontent.com/u/116829016?v=4" width="100;" alt="ADITHYA-NS"/>
                    <br />
                    <sub><b>Adithya N S</b></sub>
                </a>
            </td>
            <td align="center">
                <a href="https://github.com/1-SubhamSingh">
                    <img src="https://avatars.githubusercontent.com/u/125077858?v=4" width="100;" alt="1-SubhamSingh"/>
                    <br />
                    <sub><b>Subham Singh</b></sub>
                </a>
            </td>
            <td align="center">
                <a href="https://github.com/Khushi-51">
                    <img src="https://avatars.githubusercontent.com/u/139145505?v=4" width="100;" alt="Khushi-51"/>
                    <br />
                    <sub><b>Khushi</b></sub>
                </a>
            </td>
            <td align="center">
                <a href="https://github.com/Shantnu-singh">
                    <img src="https://avatars.githubusercontent.com/u/98252196?v=4" width="100;" alt="Shantnu-singh"/>
                    <br />
                    <sub><b>shantnu</b></sub>
                </a>
            </td>
		</tr>
		<tr>
            <td align="center">
                <a href="https://github.com/shalini-bhandari">
                    <img src="https://avatars.githubusercontent.com/u/76897566?v=4" width="100;" alt="shalini-bhandari"/>
                    <br />
                    <sub><b>Shalini Bhandari</b></sub>
                </a>
            </td>
            <td align="center">
                <a href="https://github.com/Ruksina01">
                    <img src="https://avatars.githubusercontent.com/u/85981396?v=4" width="100;" alt="Ruksina01"/>
                    <br />
                    <sub><b>Ruksina</b></sub>
                </a>
            </td>
            <td align="center">
                <a href="https://github.com/Himanshi-m">
                    <img src="https://avatars.githubusercontent.com/u/140889204?v=4" width="100;" alt="Himanshi-m"/>
                    <br />
                    <sub><b>Himanshi Maheshwari</b></sub>
                </a>
            </td>
            <td align="center">
                <a href="https://github.com/jashwanthbavandlapalli">
                    <img src="https://avatars.githubusercontent.com/u/111058944?v=4" width="100;" alt="jashwanthbavandlapalli"/>
                    <br />
                    <sub><b>Jashwanth Bavandlapalli</b></sub>
                </a>
            </td>
            <td align="center">
                <a href="https://github.com/madhavi-peddireddy">
                    <img src="https://avatars.githubusercontent.com/u/98088562?v=4" width="100;" alt="madhavi-peddireddy"/>
                    <br />
                    <sub><b>PEDDIREDDY MADHAVI</b></sub>
                </a>
            </td>
            <td align="center">
                <a href="https://github.com/nishakp3005">
                    <img src="https://avatars.githubusercontent.com/u/121110503?v=4" width="100;" alt="nishakp3005"/>
                    <br />
                    <sub><b>Nishita Panchal</b></sub>
                </a>
            </td>
		</tr>
		<tr>
            <td align="center">
                <a href="https://github.com/PRASHANTSWAROOP001">
                    <img src="https://avatars.githubusercontent.com/u/56585080?v=4" width="100;" alt="PRASHANTSWAROOP001"/>
                    <br />
                    <sub><b>PRASHANT SWAROOP</b></sub>
                </a>
            </td>
            <td align="center">
                <a href="https://github.com/CygnusST3RN">
                    <img src="https://avatars.githubusercontent.com/u/102274145?v=4" width="100;" alt="CygnusST3RN"/>
                    <br />
                    <sub><b>Rahul</b></sub>
                </a>
            </td>
            <td align="center">
                <a href="https://github.com/rees8">
                    <img src="https://avatars.githubusercontent.com/u/88110289?v=4" width="100;" alt="rees8"/>
                    <br />
                    <sub><b>Rhea</b></sub>
                </a>
            </td>
            <td align="center">
                <a href="https://github.com/rishabhrawat05">
                    <img src="https://avatars.githubusercontent.com/u/140707297?v=4" width="100;" alt="rishabhrawat05"/>
                    <br />
                    <sub><b>Rishabh</b></sub>
                </a>
            </td>
            <td align="center">
                <a href="https://github.com/Saurabhchaudhary9799">
                    <img src="https://avatars.githubusercontent.com/u/106806241?v=4" width="100;" alt="Saurabhchaudhary9799"/>
                    <br />
                    <sub><b>Saurbh Kumar</b></sub>
                </a>
            </td>
            <td align="center">
                <a href="https://github.com/Lokesh11868">
                    <img src="https://avatars.githubusercontent.com/u/146335332?v=4" width="100;" alt="Lokesh11868"/>
                    <br />
                    <sub><b>Lokesh11868</b></sub>
                </a>
            </td>
		</tr>
		<tr>
            <td align="center">
                <a href="https://github.com/Anandha-Vihari">
                    <img src="https://avatars.githubusercontent.com/u/177409005?v=4" width="100;" alt="Anandha-Vihari"/>
                    <br />
                    <sub><b>Anandha-Vihari</b></sub>
                </a>
            </td>
            <td align="center">
                <a href="https://github.com/soham0028">
                    <img src="https://avatars.githubusercontent.com/u/143445468?v=4" width="100;" alt="soham0028"/>
                    <br />
                    <sub><b>Soham Thorve</b></sub>
                </a>
            </td>
            <td align="center">
                <a href="https://github.com/smog-root">
                    <img src="https://avatars.githubusercontent.com/u/181578777?v=4" width="100;" alt="smog-root"/>
                    <br />
                    <sub><b>smog-root</b></sub>
                </a>
            </td>
            <td align="center">
                <a href="https://github.com/Mohith1490">
                    <img src="https://avatars.githubusercontent.com/u/141254298?v=4" width="100;" alt="Mohith1490"/>
                    <br />
                    <sub><b>Mohith Singh</b></sub>
                </a>
            </td>
            <td align="center">
                <a href="https://github.com/ishita-1305">
                    <img src="https://avatars.githubusercontent.com/u/118795997?v=4" width="100;" alt="ishita-1305"/>
                    <br />
                    <sub><b>Ishita Srivastava</b></sub>
                </a>
            </td>
            <td align="center">
                <a href="https://github.com/aditya07389">
                    <img src="https://avatars.githubusercontent.com/u/125145750?v=4" width="100;" alt="aditya07389"/>
                    <br />
                    <sub><b>aditya</b></sub>
                </a>
            </td>
		</tr>
		<tr>
            <td align="center">
                <a href="https://github.com/Uvesh99">
                    <img src="https://avatars.githubusercontent.com/u/140742468?v=4" width="100;" alt="Uvesh99"/>
                    <br />
                    <sub><b>Saiyad Uveshali</b></sub>
                </a>
            </td>
            <td align="center">
                <a href="https://github.com/Suvadip-sana">
                    <img src="https://avatars.githubusercontent.com/u/78638404?v=4" width="100;" alt="Suvadip-sana"/>
                    <br />
                    <sub><b>Suvadip Sana</b></sub>
                </a>
            </td>
            <td align="center">
                <a href="https://github.com/Aditijainnn">
                    <img src="https://avatars.githubusercontent.com/u/144632601?v=4" width="100;" alt="Aditijainnn"/>
                    <br />
                    <sub><b>Aditi</b></sub>
                </a>
            </td>
            <td align="center">
                <a href="https://github.com/AADESHak007">
                    <img src="https://avatars.githubusercontent.com/u/123197632?v=4" width="100;" alt="AADESHak007"/>
                    <br />
                    <sub><b>Aadesh_Kumar</b></sub>
                </a>
            </td>
            <td align="center">
                <a href="https://github.com/Akki-58">
                    <img src="https://avatars.githubusercontent.com/u/154585091?v=4" width="100;" alt="Akki-58"/>
                    <br />
                    <sub><b>AJ</b></sub>
                </a>
            </td>
            <td align="center">
                <a href="https://github.com/ChetanSingh14">
                    <img src="https://avatars.githubusercontent.com/u/153702696?v=4" width="100;" alt="ChetanSingh14"/>
                    <br />
                    <sub><b>Chetan SIngh</b></sub>
                </a>
            </td>
		</tr>
		<tr>
            <td align="center">
                <a href="https://github.com/RahulScripted">
                    <img src="https://avatars.githubusercontent.com/u/181909739?v=4" width="100;" alt="RahulScripted"/>
                    <br />
                    <sub><b>Rahul Goswami</b></sub>
                </a>
            </td>
            <td align="center">
                <a href="https://github.com/meghanakn22">
                    <img src="https://avatars.githubusercontent.com/u/172406754?v=4" width="100;" alt="meghanakn22"/>
                    <br />
                    <sub><b>meghanakn22</b></sub>
                </a>
            </td>
            <td align="center">
                <a href="https://github.com/kartik1112">
                    <img src="https://avatars.githubusercontent.com/u/67007907?v=4" width="100;" alt="kartik1112"/>
                    <br />
                    <sub><b>Kartik Buttan</b></sub>
                </a>
            </td>
            <td align="center">
                <a href="https://github.com/Kratik1093">
                    <img src="https://avatars.githubusercontent.com/u/153417068?v=4" width="100;" alt="Kratik1093"/>
                    <br />
                    <sub><b>Kratik Mandloi </b></sub>
                </a>
            </td>
            <td align="center">
                <a href="https://github.com/Mahi3454">
                    <img src="https://avatars.githubusercontent.com/u/161104919?v=4" width="100;" alt="Mahi3454"/>
                    <br />
                    <sub><b>Mahi3454</b></sub>
                </a>
            </td>
            <td align="center">
                <a href="https://github.com/NishantRana07">
                    <img src="https://avatars.githubusercontent.com/u/126577697?v=4" width="100;" alt="NishantRana07"/>
                    <br />
                    <sub><b>Nishant Rana</b></sub>
                </a>
            </td>
		</tr>
		<tr>
            <td align="center">
                <a href="https://github.com/rajatsinghal02">
                    <img src="https://avatars.githubusercontent.com/u/112543741?v=4" width="100;" alt="rajatsinghal02"/>
                    <br />
                    <sub><b>Rajat singhal</b></sub>
                </a>
            </td>
            <td align="center">
                <a href="https://github.com/RchtDshr">
                    <img src="https://avatars.githubusercontent.com/u/58704284?v=4" width="100;" alt="RchtDshr"/>
                    <br />
                    <sub><b>Rachita Dashore</b></sub>
                </a>
            </td>
            <td align="center">
                <a href="https://github.com/purnima2904">
                    <img src="https://avatars.githubusercontent.com/u/149002244?v=4" width="100;" alt="purnima2904"/>
                    <br />
                    <sub><b>Purnima Gupta</b></sub>
                </a>
            </td>
            <td align="center">
                <a href="https://github.com/adwityac">
                    <img src="https://avatars.githubusercontent.com/u/102909367?v=4" width="100;" alt="adwityac"/>
                    <br />
                    <sub><b>Adwitya Chakraborty</b></sub>
                </a>
            </td>
            <td align="center">
                <a href="https://github.com/aasritha-24">
                    <img src="https://avatars.githubusercontent.com/u/171145729?v=4" width="100;" alt="aasritha-24"/>
                    <br />
                    <sub><b>aasritha-24</b></sub>
                </a>
            </td>
            <td align="center">
                <a href="https://github.com/Tusharb331">
                    <img src="https://avatars.githubusercontent.com/u/120712500?v=4" width="100;" alt="Tusharb331"/>
                    <br />
                    <sub><b>Tushar Bansal</b></sub>
                </a>
            </td>
		</tr>
		<tr>
            <td align="center">
                <a href="https://github.com/sejals23">
                    <img src="https://avatars.githubusercontent.com/u/183209584?v=4" width="100;" alt="sejals23"/>
                    <br />
                    <sub><b>Sejal</b></sub>
                </a>
            </td>
            <td align="center">
                <a href="https://github.com/RanaJay3101">
                    <img src="https://avatars.githubusercontent.com/u/104300431?v=4" width="100;" alt="RanaJay3101"/>
                    <br />
                    <sub><b>Rana Jay</b></sub>
                </a>
            </td>
            <td align="center">
                <a href="https://github.com/Rahul7raj">
                    <img src="https://avatars.githubusercontent.com/u/69787135?v=4" width="100;" alt="Rahul7raj"/>
                    <br />
                    <sub><b>Rahul7raj</b></sub>
                </a>
            </td>
            <td align="center">
                <a href="https://github.com/OmmDevgoswami">
                    <img src="https://avatars.githubusercontent.com/u/127383096?v=4" width="100;" alt="OmmDevgoswami"/>
                    <br />
                    <sub><b>Omm Devgoswami</b></sub>
                </a>
            </td>
            <td align="center">
                <a href="https://github.com/oebelus">
                    <img src="https://avatars.githubusercontent.com/u/71945388?v=4" width="100;" alt="oebelus"/>
                    <br />
                    <sub><b>Oebelus</b></sub>
                </a>
            </td>
            <td align="center">
                <a href="https://github.com/shubhagarwal1">
                    <img src="https://avatars.githubusercontent.com/u/105449260?v=4" width="100;" alt="shubhagarwal1"/>
                    <br />
                    <sub><b>Shubh Agarwal</b></sub>
                </a>
            </td>
		</tr>
		<tr>
            <td align="center">
                <a href="https://github.com/LNischala">
                    <img src="https://avatars.githubusercontent.com/u/148078708?v=4" width="100;" alt="LNischala"/>
                    <br />
                    <sub><b>LNischala</b></sub>
                </a>
            </td>
            <td align="center">
                <a href="https://github.com/krishpathak">
                    <img src="https://avatars.githubusercontent.com/u/142569867?v=4" width="100;" alt="krishpathak"/>
                    <br />
                    <sub><b>Krish Pathak</b></sub>
                </a>
            </td>
            <td align="center">
                <a href="https://github.com/jayanththalla">
                    <img src="https://avatars.githubusercontent.com/u/121346142?v=4" width="100;" alt="jayanththalla"/>
                    <br />
                    <sub><b>Thalla Jayanth</b></sub>
                </a>
            </td>
            <td align="center">
                <a href="https://github.com/ImgBotApp">
                    <img src="https://avatars.githubusercontent.com/u/31427850?v=4" width="100;" alt="ImgBotApp"/>
                    <br />
                    <sub><b>Imgbot</b></sub>
                </a>
            </td>
            <td align="center">
                <a href="https://github.com/IRFANSARI2">
                    <img src="https://avatars.githubusercontent.com/u/171218596?v=4" width="100;" alt="IRFANSARI2"/>
                    <br />
                    <sub><b>IRFANSARI2</b></sub>
                </a>
            </td>
            <td align="center">
                <a href="https://github.com/iking07">
                    <img src="https://avatars.githubusercontent.com/u/146435630?v=4" width="100;" alt="iking07"/>
                    <br />
                    <sub><b>Harsh</b></sub>
                </a>
            </td>
		</tr>
		<tr>
            <td align="center">
                <a href="https://github.com/ArchanRD">
                    <img src="https://avatars.githubusercontent.com/u/74826173?v=4" width="100;" alt="ArchanRD"/>
                    <br />
                    <sub><b>Archan Dhrangadharia</b></sub>
                </a>
            </td>
            <td align="center">
                <a href="https://github.com/AnushkaChouhan25">
                    <img src="https://avatars.githubusercontent.com/u/157525924?v=4" width="100;" alt="AnushkaChouhan25"/>
                    <br />
                    <sub><b>Anushka Chouhan</b></sub>
                </a>
            </td>
            <td align="center">
                <a href="https://github.com/Ananya-vastare">
                    <img src="https://avatars.githubusercontent.com/u/116643029?v=4" width="100;" alt="Ananya-vastare"/>
                    <br />
                    <sub><b>Ananya Ravikiran Vastare</b></sub>
                </a>
            </td>
            <td align="center">
                <a href="https://github.com/AnanteshG">
                    <img src="https://avatars.githubusercontent.com/u/139615557?v=4" width="100;" alt="AnanteshG"/>
                    <br />
                    <sub><b>Anantesh G</b></sub>
                </a>
            </td>
            <td align="center">
                <a href="https://github.com/Amankr200">
                    <img src="https://avatars.githubusercontent.com/u/160874720?v=4" width="100;" alt="Amankr200"/>
                    <br />
                    <sub><b>Amankr200</b></sub>
                </a>
            </td>
		</tr>
	<tbody>
</table>
<!-- readme: contributors -end -->

<br>

## Stargazers

[![Stargazers repo roster for @ajay-dhangar/algo](https://reporoster.com/stars/dark/ajay-dhangar/algo)](https://github.com/ajay-dhangar/algo/stargazers)

## Forkers

[![Forkers repo roster for @ajay-dhangar/algo](https://reporoster.com/forks/dark/ajay-dhangar/algo)](https://github.com/ajay-dhangar/algo/network/members)

## Resources for Guidance
Here are some resources that may be helpful as you contribute to Algo:
- [Docusaurus Documentation](https://docusaurus.io/docs/docs-introduction)
- [React.js Documentation](https://legacy.reactjs.org/docs/getting-started.html)
- [Markdown Guide](https://www.markdownguide.org/)
- [MDX Documentation](https://mdxjs.com/docs/)
- [Mermaid Documentation](https://mermaid.js.org/)

<div align="center">
    <a href="#top">
        <img src="https://img.shields.io/badge/Back%20to%20Top-000000?style=for-the-badge&logo=github&logoColor=white" alt="Back to Top">
    </a>
</div><|MERGE_RESOLUTION|>--- conflicted
+++ resolved
@@ -237,33 +237,47 @@
                 </a>
             </td>
             <td align="center">
+                <a href="https://github.com/Mahateaa">
+                    <img src="https://avatars.githubusercontent.com/u/160406913?v=4" width="100;" alt="Mahateaa"/>
+                    <br />
+                    <sub><b>Mahathi</b></sub>
+                </a>
+            </td>
+		</tr>
+		<tr>
+            <td align="center">
                 <a href="https://github.com/Shariq2003">
                     <img src="https://avatars.githubusercontent.com/u/109452033?v=4" width="100;" alt="Shariq2003"/>
                     <br />
                     <sub><b>Shariq</b></sub>
                 </a>
             </td>
-		</tr>
-		<tr>
-            <td align="center">
-                <a href="https://github.com/Mahateaa">
-                    <img src="https://avatars.githubusercontent.com/u/160406913?v=4" width="100;" alt="Mahateaa"/>
-                    <br />
-                    <sub><b>Mahathi</b></sub>
-                </a>
-            </td>
-            <td align="center">
-<<<<<<< HEAD
+            <td align="center">
+                <a href="https://github.com/IkkiOcean">
+                    <img src="https://avatars.githubusercontent.com/u/76002919?v=4" width="100;" alt="IkkiOcean"/>
+                    <br />
+                    <sub><b>Vivek Prakash</b></sub>
+                </a>
+            </td>
+            <td align="center">
+                <a href="https://github.com/PrAyAg9">
+                    <img src="https://avatars.githubusercontent.com/u/114804510?v=4" width="100;" alt="PrAyAg9"/>
+                    <br />
+                    <sub><b>Prayag Thakur</b></sub>
+                </a>
+            </td>
+            <td align="center">
                 <a href="https://github.com/monishkumardvs">
                     <img src="https://avatars.githubusercontent.com/u/125813798?v=4" width="100;" alt="monishkumardvs"/>
                     <br />
                     <sub><b>Dvs monish kumar</b></sub>
-=======
-                <a href="https://github.com/IkkiOcean">
-                    <img src="https://avatars.githubusercontent.com/u/76002919?v=4" width="100;" alt="IkkiOcean"/>
-                    <br />
-                    <sub><b>Vivek Prakash</b></sub>
->>>>>>> 1e4bdf16
+                </a>
+            </td>
+            <td align="center">
+                <a href="https://github.com/J-B-Mugundh">
+                    <img src="https://avatars.githubusercontent.com/u/98593517?v=4" width="100;" alt="J-B-Mugundh"/>
+                    <br />
+                    <sub><b>Mugundh J B</b></sub>
                 </a>
             </td>
             <td align="center">
@@ -273,6 +287,8 @@
                     <sub><b>Mahaveer Gurjar</b></sub>
                 </a>
             </td>
+		</tr>
+		<tr>
             <td align="center">
                 <a href="https://github.com/nishant4500">
                     <img src="https://avatars.githubusercontent.com/u/135944619?v=4" width="100;" alt="nishant4500"/>
@@ -281,47 +297,8 @@
                 </a>
             </td>
             <td align="center">
-<<<<<<< HEAD
-                <a href="https://github.com/PrAyAg9">
-                    <img src="https://avatars.githubusercontent.com/u/114804510?v=4" width="100;" alt="PrAyAg9"/>
-                    <br />
-                    <sub><b>Prayag Thakur</b></sub>
-                </a>
-            </td>
-            <td align="center">
-                <a href="https://github.com/J-B-Mugundh">
-                    <img src="https://avatars.githubusercontent.com/u/98593517?v=4" width="100;" alt="J-B-Mugundh"/>
-                    <br />
-                    <sub><b>Mugundh J B</b></sub>
-=======
-                <a href="https://github.com/J-B-Mugundh">
-                    <img src="https://avatars.githubusercontent.com/u/98593517?v=4" width="100;" alt="J-B-Mugundh"/>
-                    <br />
-                    <sub><b>Mugundh J B</b></sub>
-                </a>
-            </td>
-            <td align="center">
-                <a href="https://github.com/mahaveergurjar">
-                    <img src="https://avatars.githubusercontent.com/u/57872034?v=4" width="100;" alt="mahaveergurjar"/>
-                    <br />
-                    <sub><b>Mahaveer Gurjar</b></sub>
->>>>>>> 1e4bdf16
-                </a>
-            </td>
-		</tr>
-		<tr>
-            <td align="center">
-                <a href="https://github.com/IkkiOcean">
-                    <img src="https://avatars.githubusercontent.com/u/76002919?v=4" width="100;" alt="IkkiOcean"/>
-                    <br />
-                    <sub><b>Vivek Prakash</b></sub>
-                </a>
-            </td>
-            <td align="center">
                 <a href="https://github.com/ananyag309">
                     <img src="https://avatars.githubusercontent.com/u/145869907?v=4" width="100;" alt="ananyag309"/>
-<<<<<<< HEAD
-=======
                     <br />
                     <sub><b>Ananya Gupta</b></sub>
                 </a>
@@ -329,9 +306,8 @@
             <td align="center">
                 <a href="https://github.com/riyaa060">
                     <img src="https://avatars.githubusercontent.com/u/153705031?v=4" width="100;" alt="riyaa060"/>
->>>>>>> 1e4bdf16
-                    <br />
-                    <sub><b>Ananya Gupta</b></sub>
+                    <br />
+                    <sub><b>riyaa060</b></sub>
                 </a>
             </td>
             <td align="center">
@@ -342,13 +318,6 @@
                 </a>
             </td>
             <td align="center">
-                <a href="https://github.com/riyaa060">
-                    <img src="https://avatars.githubusercontent.com/u/153705031?v=4" width="100;" alt="riyaa060"/>
-                    <br />
-                    <sub><b>riyaa060</b></sub>
-                </a>
-            </td>
-            <td align="center">
                 <a href="https://github.com/KashishJuneja101003">
                     <img src="https://avatars.githubusercontent.com/u/69794677?v=4" width="100;" alt="KashishJuneja101003"/>
                     <br />
@@ -378,8 +347,6 @@
                     <sub><b>SHREYAS YADUVANSHI</b></sub>
                 </a>
             </td>
-<<<<<<< HEAD
-=======
             <td align="center">
                 <a href="https://github.com/AbhijitMotekar99">
                     <img src="https://avatars.githubusercontent.com/u/109235675?v=4" width="100;" alt="AbhijitMotekar99"/>
@@ -387,7 +354,6 @@
                     <sub><b>Abhijit Motekar</b></sub>
                 </a>
             </td>
->>>>>>> 1e4bdf16
             <td align="center">
                 <a href="https://github.com/Meetpidev">
                     <img src="https://avatars.githubusercontent.com/u/128205241?v=4" width="100;" alt="Meetpidev"/>
@@ -403,14 +369,6 @@
                 </a>
             </td>
             <td align="center">
-<<<<<<< HEAD
-                <a href="https://github.com/AbhijitMotekar99">
-                    <img src="https://avatars.githubusercontent.com/u/109235675?v=4" width="100;" alt="AbhijitMotekar99"/>
-                    <br />
-                    <sub><b>Abhijit Motekar</b></sub>
-                </a>
-            </td>
-=======
                 <a href="https://github.com/kjl98">
                     <img src="https://avatars.githubusercontent.com/u/156598237?v=4" width="100;" alt="kjl98"/>
                     <br />
@@ -419,7 +377,6 @@
             </td>
 		</tr>
 		<tr>
->>>>>>> 1e4bdf16
             <td align="center">
                 <a href="https://github.com/kRajoria121">
                     <img src="https://avatars.githubusercontent.com/u/138133004?v=4" width="100;" alt="kRajoria121"/>
@@ -427,8 +384,6 @@
                     <sub><b>Kundan Rajoria</b></sub>
                 </a>
             </td>
-		</tr>
-		<tr>
             <td align="center">
                 <a href="https://github.com/inkerton">
                     <img src="https://avatars.githubusercontent.com/u/127668005?v=4" width="100;" alt="inkerton"/>
@@ -458,16 +413,6 @@
                 </a>
             </td>
             <td align="center">
-<<<<<<< HEAD
-                <a href="https://github.com/inkerton">
-                    <img src="https://avatars.githubusercontent.com/u/127668005?v=4" width="100;" alt="inkerton"/>
-                    <br />
-                    <sub><b>Janvi</b></sub>
-                </a>
-            </td>
-            <td align="center">
-=======
->>>>>>> 1e4bdf16
                 <a href="https://github.com/shimmer12">
                     <img src="https://avatars.githubusercontent.com/u/92056170?v=4" width="100;" alt="shimmer12"/>
                     <br />
