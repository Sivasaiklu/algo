# [Algo](https://ajay-dhangar.github.io/algo/) - Open Source Algorithm Repository

Welcome to **Algo**, an open-source project that provides developers with algorithmic solutions and resources. Whether you're a beginner or an experienced coder, you can contribute, learn, and grow with us! 🚀

## Project Overview

Algo provides a collection of well-documented algorithmic solutions written in various programming languages, covering a range of topics like sorting, searching, dynamic programming, and more.

### Pick up Topics

- [DSA Roadmap](https://roadmap.sh/datastructures-and-algorithms)

We aim to:
- Create an extensive library of algorithms in different languages
- Help developers learn algorithmic problem-solving
- Foster open-source contribution and collaboration

## Features

- **Multi-language Support**: Algorithms in multiple programming languages
- **Beginner-Friendly**: Well-structured, easy-to-understand explanations
- **Open Source Contributions**: Welcoming developers at all levels to contribute

## Website

This website is built using [Docusaurus 3](https://docusaurus.io/), a modern static website generator.

## Installation

```bash
$ npm install
```

## Local Development

```bash
$ npm start
```

This command starts a local development server and opens a browser window. Most changes are reflected live without having to restart the server.

## Build

```bash
$ npm run build
```

This command generates static content into the `build` directory, which can be served using any static content hosting service.

## Deployment

### Using SSH:

```bash
$ USE_SSH=true npm run deploy
```

### Not using SSH:

```bash
$ GIT_USER=<Your GitHub username> npm run deploy
```

If you are using GitHub Pages for hosting, this command is a convenient way to build the website and push to the `gh-pages` branch.

## Contributing

We welcome contributions from developers of all experience levels. Please refer to the [CONTRIBUTING.md](./CONTRIBUTING.md) file for guidelines.

## Our Valuable Contributors ❤️✨

We are grateful to all the contributors who have helped improve this project. Your contributions are what make this project better!

<!-- readme: contributors -start -->
<table>
	<tbody>
		<tr>
            <td align="center">
                <a href="https://github.com/ajay-dhangar">
                    <img src="https://avatars.githubusercontent.com/u/99037494?v=4" width="100;" alt="ajay-dhangar"/>
                    <br />
                    <sub><b>Ajay Dhangar</b></sub>
                </a>
            </td>
            <td align="center">
                <a href="https://github.com/pavitraag">
                    <img src="https://avatars.githubusercontent.com/u/100479594?v=4" width="100;" alt="pavitraag"/>
                    <br />
                    <sub><b>Pavitraa G</b></sub>
                </a>
            </td>
            <td align="center">
                <a href="https://github.com/Ankitha2130">
                    <img src="https://avatars.githubusercontent.com/u/149484435?v=4" width="100;" alt="Ankitha2130"/>
                    <br />
                    <sub><b>Ankitha R</b></sub>
                </a>
            </td>
            <td align="center">
<<<<<<< HEAD
=======
                <a href="https://github.com/AbhijitMotekar99">
                    <img src="https://avatars.githubusercontent.com/u/109235675?v=4" width="100;" alt="AbhijitMotekar99"/>
                    <br />
                    <sub><b>Abhijit Motekar</b></sub>
                </a>
            </td>
            <td align="center">
                <a href="https://github.com/T-Rahul-prabhu-38">
                    <img src="https://avatars.githubusercontent.com/u/167653990?v=4" width="100;" alt="T-Rahul-prabhu-38"/>
                    <br />
                    <sub><b>t rahul prabhu</b></sub>
                </a>
            </td>
            <td align="center">
>>>>>>> 0ad209d0
                <a href="https://github.com/ananyag309">
                    <img src="https://avatars.githubusercontent.com/u/145869907?v=4" width="100;" alt="ananyag309"/>
                    <br />
                    <sub><b>Ananya Gupta</b></sub>
                </a>
            </td>
<<<<<<< HEAD
=======
		</tr>
		<tr>
            <td align="center">
                <a href="https://github.com/narendra-dhangar">
                    <img src="https://avatars.githubusercontent.com/u/161828345?v=4" width="100;" alt="narendra-dhangar"/>
                    <br />
                    <sub><b>Narendra Dhangar </b></sub>
                </a>
            </td>
            <td align="center">
                <a href="https://github.com/Soumya03007">
                    <img src="https://avatars.githubusercontent.com/u/164558135?v=4" width="100;" alt="Soumya03007"/>
                    <br />
                    <sub><b>Soumyadeep Paul</b></sub>
                </a>
            </td>
>>>>>>> 0ad209d0
            <td align="center">
                <a href="https://github.com/IRFANSARI">
                    <img src="https://avatars.githubusercontent.com/u/71096605?v=4" width="100;" alt="IRFANSARI"/>
                    <br />
                    <sub><b>Irfan Ansari</b></sub>
                </a>
            </td>
            <td align="center">
<<<<<<< HEAD
=======
                <a href="https://github.com/yashksaini-coder">
                    <img src="https://avatars.githubusercontent.com/u/115717039?v=4" width="100;" alt="yashksaini-coder"/>
                    <br />
                    <sub><b>Yash Kumar Saini</b></sub>
                </a>
            </td>
            <td align="center">
                <a href="https://github.com/Shariq2003">
                    <img src="https://avatars.githubusercontent.com/u/109452033?v=4" width="100;" alt="Shariq2003"/>
                    <br />
                    <sub><b>Shariq</b></sub>
                </a>
            </td>
            <td align="center">
>>>>>>> 0ad209d0
                <a href="https://github.com/yogeswari05">
                    <img src="https://avatars.githubusercontent.com/u/137740335?v=4" width="100;" alt="yogeswari05"/>
                    <br />
                    <sub><b>Chekka Yogeswari</b></sub>
                </a>
            </td>
		</tr>
		<tr>
            <td align="center">
<<<<<<< HEAD
                <a href="https://github.com/Bhum-ika">
                    <img src="https://avatars.githubusercontent.com/u/91523494?v=4" width="100;" alt="Bhum-ika"/>
                    <br />
                    <sub><b>Bhumika Sharma</b></sub>
=======
                <a href="https://github.com/Hamza1821">
                    <img src="https://avatars.githubusercontent.com/u/118290407?v=4" width="100;" alt="Hamza1821"/>
                    <br />
                    <sub><b>Hamza Mubin</b></sub>
                </a>
            </td>
            <td align="center">
                <a href="https://github.com/vedhcet-07">
                    <img src="https://avatars.githubusercontent.com/u/176995332?v=4" width="100;" alt="vedhcet-07"/>
                    <br />
                    <sub><b>Vishwas M D</b></sub>
>>>>>>> 0ad209d0
                </a>
            </td>
            <td align="center">
                <a href="https://github.com/nishakp3005">
                    <img src="https://avatars.githubusercontent.com/u/121110503?v=4" width="100;" alt="nishakp3005"/>
                    <br />
                    <sub><b>Nishita Panchal</b></sub>
                </a>
            </td>
            <td align="center">
<<<<<<< HEAD
                <a href="https://github.com/vedhcet-07">
                    <img src="https://avatars.githubusercontent.com/u/176995332?v=4" width="100;" alt="vedhcet-07"/>
                    <br />
                    <sub><b>Vishwas M D</b></sub>
                </a>
            </td>
            <td align="center">
                <a href="https://github.com/yashksaini-coder">
                    <img src="https://avatars.githubusercontent.com/u/115717039?v=4" width="100;" alt="yashksaini-coder"/>
                    <br />
                    <sub><b>Yash Kumar Saini</b></sub>
                </a>
            </td>
            <td align="center">
                <a href="https://github.com/shalini-bhandari">
                    <img src="https://avatars.githubusercontent.com/u/76897566?v=4" width="100;" alt="shalini-bhandari"/>
                    <br />
                    <sub><b>Shalini Bhandari</b></sub>
                </a>
            </td>
            <td align="center">
                <a href="https://github.com/Mohith1490">
                    <img src="https://avatars.githubusercontent.com/u/141254298?v=4" width="100;" alt="Mohith1490"/>
                    <br />
                    <sub><b>Mohith Singh</b></sub>
                </a>
            </td>
		</tr>
		<tr>
            <td align="center">
                <a href="https://github.com/narendra-dhangar">
                    <img src="https://avatars.githubusercontent.com/u/161828345?v=4" width="100;" alt="narendra-dhangar"/>
                    <br />
                    <sub><b>Narendra Dhangar </b></sub>
                </a>
            </td>
            <td align="center">
                <a href="https://github.com/Kratik1093">
                    <img src="https://avatars.githubusercontent.com/u/153417068?v=4" width="100;" alt="Kratik1093"/>
                    <br />
                    <sub><b>Kratik Mandloi </b></sub>
                </a>
            </td>
            <td align="center">
                <a href="https://github.com/Akki-58">
                    <img src="https://avatars.githubusercontent.com/u/154585091?v=4" width="100;" alt="Akki-58"/>
                    <br />
                    <sub><b>AJ</b></sub>
=======
                <a href="https://github.com/J-B-Mugundh">
                    <img src="https://avatars.githubusercontent.com/u/98593517?v=4" width="100;" alt="J-B-Mugundh"/>
                    <br />
                    <sub><b>Mugundh J B</b></sub>
                </a>
            </td>
            <td align="center">
                <a href="https://github.com/Bhum-ika">
                    <img src="https://avatars.githubusercontent.com/u/91523494?v=4" width="100;" alt="Bhum-ika"/>
                    <br />
                    <sub><b>Bhumika Sharma</b></sub>
                </a>
            </td>
            <td align="center">
                <a href="https://github.com/Akki-58">
                    <img src="https://avatars.githubusercontent.com/u/154585091?v=4" width="100;" alt="Akki-58"/>
                    <br />
                    <sub><b>AJ</b></sub>
                </a>
            </td>
		</tr>
		<tr>
            <td align="center">
                <a href="https://github.com/Kratik1093">
                    <img src="https://avatars.githubusercontent.com/u/153417068?v=4" width="100;" alt="Kratik1093"/>
                    <br />
                    <sub><b>Kratik Mandloi </b></sub>
                </a>
            </td>
            <td align="center">
                <a href="https://github.com/Mohith1490">
                    <img src="https://avatars.githubusercontent.com/u/141254298?v=4" width="100;" alt="Mohith1490"/>
                    <br />
                    <sub><b>Mohith Singh</b></sub>
                </a>
            </td>
            <td align="center">
                <a href="https://github.com/shalini-bhandari">
                    <img src="https://avatars.githubusercontent.com/u/76897566?v=4" width="100;" alt="shalini-bhandari"/>
                    <br />
                    <sub><b>Shalini Bhandari</b></sub>
                </a>
            </td>
            <td align="center">
                <a href="https://github.com/iking07">
                    <img src="https://avatars.githubusercontent.com/u/146435630?v=4" width="100;" alt="iking07"/>
                    <br />
                    <sub><b>Harsh</b></sub>
>>>>>>> 0ad209d0
                </a>
            </td>
            <td align="center">
                <a href="https://github.com/IRFANSARI2">
                    <img src="https://avatars.githubusercontent.com/u/171218596?v=4" width="100;" alt="IRFANSARI2"/>
                    <br />
                    <sub><b>IRFANSARI2</b></sub>
                </a>
            </td>
            <td align="center">
                <a href="https://github.com/ImgBotApp">
                    <img src="https://avatars.githubusercontent.com/u/31427850?v=4" width="100;" alt="ImgBotApp"/>
                    <br />
                    <sub><b>Imgbot</b></sub>
                </a>
            </td>
<<<<<<< HEAD
=======
		</tr>
		<tr>
>>>>>>> 0ad209d0
            <td align="center">
                <a href="https://github.com/shubhagarwal1">
                    <img src="https://avatars.githubusercontent.com/u/105449260?v=4" width="100;" alt="shubhagarwal1"/>
                    <br />
                    <sub><b>Shubh Agarwal</b></sub>
                </a>
            </td>
<<<<<<< HEAD
		</tr>
		<tr>
=======
>>>>>>> 0ad209d0
            <td align="center">
                <a href="https://github.com/oebelus">
                    <img src="https://avatars.githubusercontent.com/u/71945388?v=4" width="100;" alt="oebelus"/>
                    <br />
                    <sub><b>Oebelus</b></sub>
                </a>
            </td>
            <td align="center">
                <a href="https://github.com/rajatsinghal02">
                    <img src="https://avatars.githubusercontent.com/u/112543741?v=4" width="100;" alt="rajatsinghal02"/>
                    <br />
                    <sub><b>Rajat singhal</b></sub>
                </a>
            </td>
<<<<<<< HEAD
=======
            <td align="center">
                <a href="https://github.com/monishkumardvs">
                    <img src="https://avatars.githubusercontent.com/u/125813798?v=4" width="100;" alt="monishkumardvs"/>
                    <br />
                    <sub><b>monishkumardvs</b></sub>
                </a>
            </td>
>>>>>>> 0ad209d0
		</tr>
	<tbody>
</table>
<!-- readme: contributors -end --><|MERGE_RESOLUTION|>--- conflicted
+++ resolved
@@ -97,8 +97,6 @@
                 </a>
             </td>
             <td align="center">
-<<<<<<< HEAD
-=======
                 <a href="https://github.com/AbhijitMotekar99">
                     <img src="https://avatars.githubusercontent.com/u/109235675?v=4" width="100;" alt="AbhijitMotekar99"/>
                     <br />
@@ -113,15 +111,12 @@
                 </a>
             </td>
             <td align="center">
->>>>>>> 0ad209d0
                 <a href="https://github.com/ananyag309">
                     <img src="https://avatars.githubusercontent.com/u/145869907?v=4" width="100;" alt="ananyag309"/>
                     <br />
                     <sub><b>Ananya Gupta</b></sub>
                 </a>
             </td>
-<<<<<<< HEAD
-=======
 		</tr>
 		<tr>
             <td align="center">
@@ -138,7 +133,6 @@
                     <sub><b>Soumyadeep Paul</b></sub>
                 </a>
             </td>
->>>>>>> 0ad209d0
             <td align="center">
                 <a href="https://github.com/IRFANSARI">
                     <img src="https://avatars.githubusercontent.com/u/71096605?v=4" width="100;" alt="IRFANSARI"/>
@@ -147,8 +141,6 @@
                 </a>
             </td>
             <td align="center">
-<<<<<<< HEAD
-=======
                 <a href="https://github.com/yashksaini-coder">
                     <img src="https://avatars.githubusercontent.com/u/115717039?v=4" width="100;" alt="yashksaini-coder"/>
                     <br />
@@ -163,7 +155,6 @@
                 </a>
             </td>
             <td align="center">
->>>>>>> 0ad209d0
                 <a href="https://github.com/yogeswari05">
                     <img src="https://avatars.githubusercontent.com/u/137740335?v=4" width="100;" alt="yogeswari05"/>
                     <br />
@@ -173,46 +164,61 @@
 		</tr>
 		<tr>
             <td align="center">
-<<<<<<< HEAD
+                <a href="https://github.com/Hamza1821">
+                    <img src="https://avatars.githubusercontent.com/u/118290407?v=4" width="100;" alt="Hamza1821"/>
+                    <br />
+                    <sub><b>Hamza Mubin</b></sub>
+                </a>
+            </td>
+            <td align="center">
+                <a href="https://github.com/vedhcet-07">
+                    <img src="https://avatars.githubusercontent.com/u/176995332?v=4" width="100;" alt="vedhcet-07"/>
+                    <br />
+                    <sub><b>Vishwas M D</b></sub>
+                </a>
+            </td>
+            <td align="center">
+                <a href="https://github.com/nishakp3005">
+                    <img src="https://avatars.githubusercontent.com/u/121110503?v=4" width="100;" alt="nishakp3005"/>
+                    <br />
+                    <sub><b>Nishita Panchal</b></sub>
+                </a>
+            </td>
+            <td align="center">
+                <a href="https://github.com/J-B-Mugundh">
+                    <img src="https://avatars.githubusercontent.com/u/98593517?v=4" width="100;" alt="J-B-Mugundh"/>
+                    <br />
+                    <sub><b>Mugundh J B</b></sub>
+                </a>
+            </td>
+            <td align="center">
                 <a href="https://github.com/Bhum-ika">
                     <img src="https://avatars.githubusercontent.com/u/91523494?v=4" width="100;" alt="Bhum-ika"/>
                     <br />
                     <sub><b>Bhumika Sharma</b></sub>
-=======
-                <a href="https://github.com/Hamza1821">
-                    <img src="https://avatars.githubusercontent.com/u/118290407?v=4" width="100;" alt="Hamza1821"/>
-                    <br />
-                    <sub><b>Hamza Mubin</b></sub>
-                </a>
-            </td>
-            <td align="center">
-                <a href="https://github.com/vedhcet-07">
-                    <img src="https://avatars.githubusercontent.com/u/176995332?v=4" width="100;" alt="vedhcet-07"/>
-                    <br />
-                    <sub><b>Vishwas M D</b></sub>
->>>>>>> 0ad209d0
-                </a>
-            </td>
-            <td align="center">
-                <a href="https://github.com/nishakp3005">
-                    <img src="https://avatars.githubusercontent.com/u/121110503?v=4" width="100;" alt="nishakp3005"/>
-                    <br />
-                    <sub><b>Nishita Panchal</b></sub>
-                </a>
-            </td>
-            <td align="center">
-<<<<<<< HEAD
-                <a href="https://github.com/vedhcet-07">
-                    <img src="https://avatars.githubusercontent.com/u/176995332?v=4" width="100;" alt="vedhcet-07"/>
-                    <br />
-                    <sub><b>Vishwas M D</b></sub>
-                </a>
-            </td>
-            <td align="center">
-                <a href="https://github.com/yashksaini-coder">
-                    <img src="https://avatars.githubusercontent.com/u/115717039?v=4" width="100;" alt="yashksaini-coder"/>
-                    <br />
-                    <sub><b>Yash Kumar Saini</b></sub>
+                </a>
+            </td>
+            <td align="center">
+                <a href="https://github.com/Akki-58">
+                    <img src="https://avatars.githubusercontent.com/u/154585091?v=4" width="100;" alt="Akki-58"/>
+                    <br />
+                    <sub><b>AJ</b></sub>
+                </a>
+            </td>
+		</tr>
+		<tr>
+            <td align="center">
+                <a href="https://github.com/Kratik1093">
+                    <img src="https://avatars.githubusercontent.com/u/153417068?v=4" width="100;" alt="Kratik1093"/>
+                    <br />
+                    <sub><b>Kratik Mandloi </b></sub>
+                </a>
+            </td>
+            <td align="center">
+                <a href="https://github.com/Mohith1490">
+                    <img src="https://avatars.githubusercontent.com/u/141254298?v=4" width="100;" alt="Mohith1490"/>
+                    <br />
+                    <sub><b>Mohith Singh</b></sub>
                 </a>
             </td>
             <td align="center">
@@ -223,83 +229,10 @@
                 </a>
             </td>
             <td align="center">
-                <a href="https://github.com/Mohith1490">
-                    <img src="https://avatars.githubusercontent.com/u/141254298?v=4" width="100;" alt="Mohith1490"/>
-                    <br />
-                    <sub><b>Mohith Singh</b></sub>
-                </a>
-            </td>
-		</tr>
-		<tr>
-            <td align="center">
-                <a href="https://github.com/narendra-dhangar">
-                    <img src="https://avatars.githubusercontent.com/u/161828345?v=4" width="100;" alt="narendra-dhangar"/>
-                    <br />
-                    <sub><b>Narendra Dhangar </b></sub>
-                </a>
-            </td>
-            <td align="center">
-                <a href="https://github.com/Kratik1093">
-                    <img src="https://avatars.githubusercontent.com/u/153417068?v=4" width="100;" alt="Kratik1093"/>
-                    <br />
-                    <sub><b>Kratik Mandloi </b></sub>
-                </a>
-            </td>
-            <td align="center">
-                <a href="https://github.com/Akki-58">
-                    <img src="https://avatars.githubusercontent.com/u/154585091?v=4" width="100;" alt="Akki-58"/>
-                    <br />
-                    <sub><b>AJ</b></sub>
-=======
-                <a href="https://github.com/J-B-Mugundh">
-                    <img src="https://avatars.githubusercontent.com/u/98593517?v=4" width="100;" alt="J-B-Mugundh"/>
-                    <br />
-                    <sub><b>Mugundh J B</b></sub>
-                </a>
-            </td>
-            <td align="center">
-                <a href="https://github.com/Bhum-ika">
-                    <img src="https://avatars.githubusercontent.com/u/91523494?v=4" width="100;" alt="Bhum-ika"/>
-                    <br />
-                    <sub><b>Bhumika Sharma</b></sub>
-                </a>
-            </td>
-            <td align="center">
-                <a href="https://github.com/Akki-58">
-                    <img src="https://avatars.githubusercontent.com/u/154585091?v=4" width="100;" alt="Akki-58"/>
-                    <br />
-                    <sub><b>AJ</b></sub>
-                </a>
-            </td>
-		</tr>
-		<tr>
-            <td align="center">
-                <a href="https://github.com/Kratik1093">
-                    <img src="https://avatars.githubusercontent.com/u/153417068?v=4" width="100;" alt="Kratik1093"/>
-                    <br />
-                    <sub><b>Kratik Mandloi </b></sub>
-                </a>
-            </td>
-            <td align="center">
-                <a href="https://github.com/Mohith1490">
-                    <img src="https://avatars.githubusercontent.com/u/141254298?v=4" width="100;" alt="Mohith1490"/>
-                    <br />
-                    <sub><b>Mohith Singh</b></sub>
-                </a>
-            </td>
-            <td align="center">
-                <a href="https://github.com/shalini-bhandari">
-                    <img src="https://avatars.githubusercontent.com/u/76897566?v=4" width="100;" alt="shalini-bhandari"/>
-                    <br />
-                    <sub><b>Shalini Bhandari</b></sub>
-                </a>
-            </td>
-            <td align="center">
                 <a href="https://github.com/iking07">
                     <img src="https://avatars.githubusercontent.com/u/146435630?v=4" width="100;" alt="iking07"/>
                     <br />
                     <sub><b>Harsh</b></sub>
->>>>>>> 0ad209d0
                 </a>
             </td>
             <td align="center">
@@ -316,11 +249,8 @@
                     <sub><b>Imgbot</b></sub>
                 </a>
             </td>
-<<<<<<< HEAD
-=======
-		</tr>
-		<tr>
->>>>>>> 0ad209d0
+		</tr>
+		<tr>
             <td align="center">
                 <a href="https://github.com/shubhagarwal1">
                     <img src="https://avatars.githubusercontent.com/u/105449260?v=4" width="100;" alt="shubhagarwal1"/>
@@ -328,11 +258,6 @@
                     <sub><b>Shubh Agarwal</b></sub>
                 </a>
             </td>
-<<<<<<< HEAD
-		</tr>
-		<tr>
-=======
->>>>>>> 0ad209d0
             <td align="center">
                 <a href="https://github.com/oebelus">
                     <img src="https://avatars.githubusercontent.com/u/71945388?v=4" width="100;" alt="oebelus"/>
@@ -347,8 +272,6 @@
                     <sub><b>Rajat singhal</b></sub>
                 </a>
             </td>
-<<<<<<< HEAD
-=======
             <td align="center">
                 <a href="https://github.com/monishkumardvs">
                     <img src="https://avatars.githubusercontent.com/u/125813798?v=4" width="100;" alt="monishkumardvs"/>
@@ -356,7 +279,6 @@
                     <sub><b>monishkumardvs</b></sub>
                 </a>
             </td>
->>>>>>> 0ad209d0
 		</tr>
 	<tbody>
 </table>
