# [Algo](https://ajay-dhangar.github.io/algo/) - Open Source Algorithm Repository

## introduction
Welcome to **Algo**, an open-source project that provides developers with algorithmic solutions and resources. Whether you're a beginner or an experienced coder, you can contribute, learn, and grow with us! 🚀

## Learn how to contribute

[Watch the contribution video](Algo-Contribution-Video-Readme.mp4)


<div align = "center">
<br>

<table align="center">
    <thead align="center">
        <tr border: 1px;>
            <td><b>🌟 Stars</b></td>
            <td><b>🍴 Forks</b></td>
            <td><b>🐛 Issues</b></td>
            <td><b>🔔 Open PRs</b></td>
            <td><b>🔕 Close PRs</b></td>
            <td><b>🛠 Languages</b></td>
            <td><b>🌐 Contributors </b></td>
        </tr>
     </thead>
    <tbody>
         <tr>
            <td><img alt="Stars" src="https://img.shields.io/github/stars/ajay-dhangar/algo?style=flat&logo=github"/></td>
            <td><img alt="Forks" src="https://img.shields.io/github/forks/ajay-dhangar/algo?style=flat&logo=github"/></td>
            <td><img alt="Issues" src="https://img.shields.io/github/issues/ajay-dhangar/algo?style=flat&logo=github"/></td>
            <td><img alt="Open Pull Requests" src="https://img.shields.io/github/issues-pr/ajay-dhangar/algo?style=flat&logo=github"/></td>
           <td><img alt="Close Pull Requests" src="https://img.shields.io/github/issues-pr-closed/ajay-dhangar/algo?style=flat&color=critical&logo=github"/></td>
           <td><img alt="GitHub language count" src="https://img.shields.io/github/languages/count/ajay-dhangar/algo?style=flat&color=critical&logo=github"></td>
           <td><img alt="GitHub contributors" src="https://img.shields.io/github/contributors/ajay-dhangar/algo?color=2b9348"></td>
        </tr>
    </tbody>
</table>
</div>
<br>

## 🚀Featured In

<table>

   <tr>
      <th>Event Logo</th>
      <th>Event Name</th>
      <th>Event Description</th>
   </tr>
   <tr>
      <td><img src="girlscript.jpg" width="200" height="auto" loading="lazy" alt="GSSoC 24"/></td>
      <td>GSSoC'24 Extd</td>
      <td>GSSoC'24 Extd is a one-month open-source Program conducted by the GirlScript Foundation. It is an initiative to introduce more beginners to Open-Source Software Development.</td>
   </tr>
    <tr>
      <td><img src="festhack.jpg" width="200" height="auto" loading="lazy" alt="Hacktoberfest 2024"/></td>
      <td>Hacktoberfest 2024</td>
      <td>Hacktoberfest is a month-long celebration of open source software run by DigitalOcean, GitHub, and Twilio. It encourages contributions to open source projects and promotes a global community of developers.</td>
   </tr>

</table>

<br />

## Table of Contents

1. [Introduction](#introduction)
2. [Featured In](#featured-in)
3. [Project Overview](#project-overview)
4. [Pick up Topics](#pick-up-topics)
5. [Features](#features)
6. [Website](#website)
7. [Installation](#installation)
8. [Local Development](#local-development)
9. [Build](#build)
10. [Deployment](#deployment)
    - [Using SSH](#using-ssh)
    - [Not using SSH](#not-using-ssh)
11. [Contributing](#contributing)
12. [Contributors](#contributors)
13. [Stargazers](#stargazers)
14. [Forkers](#forkers)
15. [Resources for Guidance](#resources-for-guidance)


## Project Overview

Algo provides a collection of well-documented algorithmic solutions written in various programming languages, covering a range of topics like sorting, searching, dynamic programming, and more.

### Pick up Topics

- [DSA Roadmap](https://roadmap.sh/datastructures-and-algorithms)

We aim to:
- Create an extensive library of algorithms in different languages
- Help developers learn algorithmic problem-solving
- Foster open-source contribution and collaboration

## Features

- **Multi-language Support**: Algorithms in multiple programming languages
- **Beginner-Friendly**: Well-structured, easy-to-understand explanations
- **Open Source Contributions**: Welcoming developers at all levels to contribute
- **Community Forum**: A new interactive platform where developers can ask questions, share ideas, and collaborate in real-time. This forum will help bridge the gap between beginners and experts, allowing for deeper engagement and problem-solving.

## Website

This website is built using [Docusaurus 3](https://docusaurus.io/), a modern static website generator.

## Installation

```bash
$ npm install
```

## Local Development

```bash
$ npm start
```

This command starts a local development server and opens a browser window. Most changes are reflected live without having to restart the server.

## Build

```bash
$ npm run build
```

This command generates static content into the `build` directory, which can be served using any static content hosting service.

## Deployment

### Using SSH:

```bash
$ USE_SSH=true npm run deploy
```

### Not using SSH:

```bash
$ GIT_USER=<Your GitHub username> npm run deploy
```

If you are using GitHub Pages for hosting, this command is a convenient way to build the website and push to the `gh-pages` branch.

## Contributing

We welcome contributions from developers of all experience levels. Please refer to the [CONTRIBUTING.md](./CONTRIBUTING.md) file for guidelines.

## Contributors

A heartfelt thank you to the following individuals for their valuable contributions to this project. Your support and dedication are greatly appreciated:

<main>
<!-- readme: contributors -start -->
<table>
	<tbody>
		<tr>
            <td align="center">
                <a href="https://github.com/ajay-dhangar">
                    <img src="https://avatars.githubusercontent.com/u/99037494?v=4" width="100;" alt="ajay-dhangar"/>
                    <br />
                    <sub><b>Founder of Algo</b></sub>
                </a>
            </td>
            <td align="center">
                <a href="https://github.com/pavitraag">
                    <img src="https://avatars.githubusercontent.com/u/100479594?v=4" width="100;" alt="pavitraag"/>
                    <br />
                    <sub><b>Pavitraa G</b></sub>
                </a>
            </td>
            <td align="center">
                <a href="https://github.com/shravya312">
                    <img src="https://avatars.githubusercontent.com/u/125795769?v=4" width="100;" alt="shravya312"/>
                    <br />
                    <sub><b>Shravya H Jain</b></sub>
                </a>
            </td>
            <td align="center">
                <a href="https://github.com/T-Rahul-prabhu-38">
                    <img src="https://avatars.githubusercontent.com/u/167653990?v=4" width="100;" alt="T-Rahul-prabhu-38"/>
                    <br />
                    <sub><b>t rahul prabhu</b></sub>
                </a>
            </td>
            <td align="center">
                <a href="https://github.com/Gopal0Gupta">
                    <img src="https://avatars.githubusercontent.com/u/114791914?v=4" width="100;" alt="Gopal0Gupta"/>
                    <br />
                    <sub><b>Gopal Gupta</b></sub>
                </a>
            </td>
            <td align="center">
                <a href="https://github.com/KapuluruBhuvaneswariVspdbct">
                    <img src="https://avatars.githubusercontent.com/u/165504668?v=4" width="100;" alt="KapuluruBhuvaneswariVspdbct"/>
                    <br />
                    <sub><b>Bhuvaneswari Kapuluru</b></sub>
                </a>
            </td>
		</tr>
		<tr>
            <td align="center">
                <a href="https://github.com/Shariq2003">
                    <img src="https://avatars.githubusercontent.com/u/109452033?v=4" width="100;" alt="Shariq2003"/>
                    <br />
                    <sub><b>Shariq</b></sub>
                </a>
            </td>
            <td align="center">
                <a href="https://github.com/Ankitha2130">
                    <img src="https://avatars.githubusercontent.com/u/149484435?v=4" width="100;" alt="Ankitha2130"/>
                    <br />
                    <sub><b>Ankitha R</b></sub>
                </a>
            </td>
            <td align="center">
                <a href="https://github.com/AbhijitMotekar99">
                    <img src="https://avatars.githubusercontent.com/u/109235675?v=4" width="100;" alt="AbhijitMotekar99"/>
                    <br />
                    <sub><b>Abhijit Motekar</b></sub>
                </a>
            </td>
            <td align="center">
                <a href="https://github.com/Mahateaa">
                    <img src="https://avatars.githubusercontent.com/u/160406913?v=4" width="100;" alt="Mahateaa"/>
                    <br />
                    <sub><b>Mahathi</b></sub>
                </a>
            </td>
            <td align="center">
                <a href="https://github.com/ananyag309">
                    <img src="https://avatars.githubusercontent.com/u/145869907?v=4" width="100;" alt="ananyag309"/>
                    <br />
                    <sub><b>Ananya Gupta</b></sub>
                </a>
            </td>
            <td align="center">
                <a href="https://github.com/haseebzaki-07">
                    <img src="https://avatars.githubusercontent.com/u/147314463?v=4" width="100;" alt="haseebzaki-07"/>
                    <br />
                    <sub><b>Haseeb Zaki</b></sub>
                </a>
            </td>
		</tr>
		<tr>
            <td align="center">
                <a href="https://github.com/J-B-Mugundh">
                    <img src="https://avatars.githubusercontent.com/u/98593517?v=4" width="100;" alt="J-B-Mugundh"/>
                    <br />
                    <sub><b>Mugundh J B</b></sub>
                </a>
            </td>
            <td align="center">
                <a href="https://github.com/PavanTeja2005">
                    <img src="https://avatars.githubusercontent.com/u/98730339?v=4" width="100;" alt="PavanTeja2005"/>
                    <br />
                    <sub><b>PavanTeja2005</b></sub>
                </a>
            </td>
            <td align="center">
                <a href="https://github.com/kRajoria121">
                    <img src="https://avatars.githubusercontent.com/u/138133004?v=4" width="100;" alt="kRajoria121"/>
                    <br />
                    <sub><b>Kundan Rajoria</b></sub>
                </a>
            </td>
            <td align="center">
                <a href="https://github.com/Riyachauhan11">
                    <img src="https://avatars.githubusercontent.com/u/96919050?v=4" width="100;" alt="Riyachauhan11"/>
                    <br />
                    <sub><b>Riya Chauhan</b></sub>
                </a>
            </td>
            <td align="center">
                <a href="https://github.com/shimmer12">
                    <img src="https://avatars.githubusercontent.com/u/92056170?v=4" width="100;" alt="shimmer12"/>
                    <br />
                    <sub><b>Srishti Soni</b></sub>
                </a>
            </td>
            <td align="center">
                <a href="https://github.com/monishkumardvs">
                    <img src="https://avatars.githubusercontent.com/u/125813798?v=4" width="100;" alt="monishkumardvs"/>
                    <br />
                    <sub><b>monishkumardvs</b></sub>
                </a>
            </td>
		</tr>
		<tr>
            <td align="center">
                <a href="https://github.com/nishant4500">
                    <img src="https://avatars.githubusercontent.com/u/135944619?v=4" width="100;" alt="nishant4500"/>
                    <br />
                    <sub><b>nishant4500</b></sub>
                </a>
            </td>
            <td align="center">
                <a href="https://github.com/govindumeesala">
                    <img src="https://avatars.githubusercontent.com/u/129055361?v=4" width="100;" alt="govindumeesala"/>
                    <br />
                    <sub><b>Meesala Govindu</b></sub>
                </a>
            </td>
            <td align="center">
                <a href="https://github.com/kjl98">
                    <img src="https://avatars.githubusercontent.com/u/156598237?v=4" width="100;" alt="kjl98"/>
                    <br />
                    <sub><b>Kajal Ahirwar</b></sub>
                </a>
            </td>
            <td align="center">
                <a href="https://github.com/jvkousthub">
                    <img src="https://avatars.githubusercontent.com/u/162019723?v=4" width="100;" alt="jvkousthub"/>
                    <br />
                    <sub><b>Kousthub J V</b></sub>
                </a>
            </td>
            <td align="center">
                <a href="https://github.com/sriraghavi22">
                    <img src="https://avatars.githubusercontent.com/u/140194099?v=4" width="100;" alt="sriraghavi22"/>
                    <br />
                    <sub><b>sriraghavi22</b></sub>
                </a>
            </td>
            <td align="center">
                <a href="https://github.com/anshika-1102">
                    <img src="https://avatars.githubusercontent.com/u/122305104?v=4" width="100;" alt="anshika-1102"/>
                    <br />
                    <sub><b>anshika-1102</b></sub>
                </a>
            </td>
		</tr>
		<tr>
            <td align="center">
                <a href="https://github.com/Hamza1821">
                    <img src="https://avatars.githubusercontent.com/u/118290407?v=4" width="100;" alt="Hamza1821"/>
                    <br />
                    <sub><b>Hamza Mubin</b></sub>
                </a>
            </td>
            <td align="center">
                <a href="https://github.com/priyashuu">
                    <img src="https://avatars.githubusercontent.com/u/150767072?v=4" width="100;" alt="priyashuu"/>
                    <br />
                    <sub><b>Priya </b></sub>
                </a>
            </td>
            <td align="center">
                <a href="https://github.com/IkkiOcean">
                    <img src="https://avatars.githubusercontent.com/u/76002919?v=4" width="100;" alt="IkkiOcean"/>
                    <br />
                    <sub><b>Vivek Prakash</b></sub>
                </a>
            </td>
            <td align="center">
                <a href="https://github.com/4F24L">
                    <img src="https://avatars.githubusercontent.com/u/108697331?v=4" width="100;" alt="4F24L"/>
                    <br />
                    <sub><b>Md Afzal Mir</b></sub>
                </a>
            </td>
            <td align="center">
                <a href="https://github.com/c4dr-me">
                    <img src="https://avatars.githubusercontent.com/u/142721314?v=4" width="100;" alt="c4dr-me"/>
                    <br />
                    <sub><b>c4dr-me</b></sub>
                </a>
            </td>
            <td align="center">
                <a href="https://github.com/samar12-rad">
                    <img src="https://avatars.githubusercontent.com/u/128586929?v=4" width="100;" alt="samar12-rad"/>
                    <br />
                    <sub><b>Samarth Vaidya</b></sub>
                </a>
            </td>
		</tr>
		<tr>
            <td align="center">
                <a href="https://github.com/narendra-dhangar">
                    <img src="https://avatars.githubusercontent.com/u/161828345?v=4" width="100;" alt="narendra-dhangar"/>
                    <br />
                    <sub><b>Narendra Dhangar </b></sub>
                </a>
            </td>
            <td align="center">
                <a href="https://github.com/Soumya03007">
                    <img src="https://avatars.githubusercontent.com/u/164558135?v=4" width="100;" alt="Soumya03007"/>
                    <br />
                    <sub><b>Soumyadeep Paul</b></sub>
                </a>
            </td>
            <td align="center">
                <a href="https://github.com/tanushrigoel">
                    <img src="https://avatars.githubusercontent.com/u/115028578?v=4" width="100;" alt="tanushrigoel"/>
                    <br />
                    <sub><b>tanushrigoel</b></sub>
                </a>
            </td>
            <td align="center">
                <a href="https://github.com/IRFANSARI">
                    <img src="https://avatars.githubusercontent.com/u/71096605?v=4" width="100;" alt="IRFANSARI"/>
                    <br />
                    <sub><b>Irfan Ansari</b></sub>
                </a>
            </td>
            <td align="center">
                <a href="https://github.com/17arindam">
                    <img src="https://avatars.githubusercontent.com/u/65901047?v=4" width="100;" alt="17arindam"/>
                    <br />
                    <sub><b>Arindam</b></sub>
                </a>
            </td>
            <td align="center">
                <a href="https://github.com/yashksaini-coder">
                    <img src="https://avatars.githubusercontent.com/u/115717039?v=4" width="100;" alt="yashksaini-coder"/>
                    <br />
                    <sub><b>Yash Kumar Saini</b></sub>
                </a>
            </td>
		</tr>
		<tr>
            <td align="center">
                <a href="https://github.com/karthikyandrapu">
                    <img src="https://avatars.githubusercontent.com/u/88283910?v=4" width="100;" alt="karthikyandrapu"/>
                    <br />
                    <sub><b>Durga Karthik Yandrapu</b></sub>
                </a>
            </td>
            <td align="center">
                <a href="https://github.com/Saaarthak0102">
                    <img src="https://avatars.githubusercontent.com/u/174188123?v=4" width="100;" alt="Saaarthak0102"/>
                    <br />
                    <sub><b>Sarthak</b></sub>
                </a>
            </td>
            <td align="center">
                <a href="https://github.com/Mansi07sharma">
                    <img src="https://avatars.githubusercontent.com/u/142892607?v=4" width="100;" alt="Mansi07sharma"/>
                    <br />
                    <sub><b>Mansi07sharma</b></sub>
                </a>
            </td>
            <td align="center">
                <a href="https://github.com/770navyasharma">
                    <img src="https://avatars.githubusercontent.com/u/115488727?v=4" width="100;" alt="770navyasharma"/>
                    <br />
                    <sub><b>Navya Sharma</b></sub>
                </a>
            </td>
            <td align="center">
                <a href="https://github.com/PrAyAg9">
                    <img src="https://avatars.githubusercontent.com/u/114804510?v=4" width="100;" alt="PrAyAg9"/>
                    <br />
                    <sub><b>PrAyAg9</b></sub>
                </a>
            </td>
            <td align="center">
                <a href="https://github.com/AswaniBolisetti">
                    <img src="https://avatars.githubusercontent.com/u/117751107?v=4" width="100;" alt="AswaniBolisetti"/>
                    <br />
                    <sub><b>Aswani Bolisetti </b></sub>
                </a>
            </td>
		</tr>
		<tr>
            <td align="center">
                <a href="https://github.com/Bhumika-00">
                    <img src="https://avatars.githubusercontent.com/u/178026966?v=4" width="100;" alt="Bhumika-00"/>
                    <br />
                    <sub><b>Bhumika Sharma</b></sub>
                </a>
            </td>
            <td align="center">
                <a href="https://github.com/meghanakn473">
                    <img src="https://avatars.githubusercontent.com/u/165137755?v=4" width="100;" alt="meghanakn473"/>
                    <br />
                    <sub><b>K N Meghana</b></sub>
                </a>
            </td>
            <td align="center">
                <a href="https://github.com/mehul-m-prajapati">
                    <img src="https://avatars.githubusercontent.com/u/7879392?v=4" width="100;" alt="mehul-m-prajapati"/>
                    <br />
                    <sub><b>Mehul Prajapati</b></sub>
                </a>
            </td>
            <td align="center">
                <a href="https://github.com/vedhcet-07">
                    <img src="https://avatars.githubusercontent.com/u/176995332?v=4" width="100;" alt="vedhcet-07"/>
                    <br />
                    <sub><b>Vishwas M D</b></sub>
                </a>
            </td>
            <td align="center">
                <a href="https://github.com/yogeswari05">
                    <img src="https://avatars.githubusercontent.com/u/137740335?v=4" width="100;" alt="yogeswari05"/>
                    <br />
                    <sub><b>Chekka Yogeswari</b></sub>
                </a>
            </td>
            <td align="center">
                <a href="https://github.com/1-SubhamSingh">
                    <img src="https://avatars.githubusercontent.com/u/125077858?v=4" width="100;" alt="1-SubhamSingh"/>
                    <br />
                    <sub><b>Subham Singh</b></sub>
                </a>
            </td>
		</tr>
		<tr>
            <td align="center">
                <a href="https://github.com/Abhishek2634">
                    <img src="https://avatars.githubusercontent.com/u/136872441?v=4" width="100;" alt="Abhishek2634"/>
                    <br />
                    <sub><b>Abhishek Farshwal</b></sub>
                </a>
            </td>
            <td align="center">
                <a href="https://github.com/LitZeus">
                    <img src="https://avatars.githubusercontent.com/u/142726372?v=4" width="100;" alt="LitZeus"/>
                    <br />
                    <sub><b>Tejas Athalye</b></sub>
                </a>
            </td>
            <td align="center">
                <a href="https://github.com/shalini-bhandari">
                    <img src="https://avatars.githubusercontent.com/u/76897566?v=4" width="100;" alt="shalini-bhandari"/>
                    <br />
                    <sub><b>Shalini Bhandari</b></sub>
                </a>
            </td>
            <td align="center">
                <a href="https://github.com/Ruksina01">
                    <img src="https://avatars.githubusercontent.com/u/85981396?v=4" width="100;" alt="Ruksina01"/>
                    <br />
                    <sub><b>Ruksina</b></sub>
                </a>
            </td>
            <td align="center">
                <a href="https://github.com/CygnusST3RN">
                    <img src="https://avatars.githubusercontent.com/u/102274145?v=4" width="100;" alt="CygnusST3RN"/>
                    <br />
                    <sub><b>Rahul</b></sub>
                </a>
            </td>
            <td align="center">
                <a href="https://github.com/PRASHANTSWAROOP001">
                    <img src="https://avatars.githubusercontent.com/u/56585080?v=4" width="100;" alt="PRASHANTSWAROOP001"/>
                    <br />
                    <sub><b>PRASHANT SWAROOP</b></sub>
                </a>
            </td>
		</tr>
		<tr>
            <td align="center">
                <a href="https://github.com/nishakp3005">
                    <img src="https://avatars.githubusercontent.com/u/121110503?v=4" width="100;" alt="nishakp3005"/>
                    <br />
                    <sub><b>Nishita Panchal</b></sub>
                </a>
            </td>
            <td align="center">
                <a href="https://github.com/jashwanthbavandlapalli">
                    <img src="https://avatars.githubusercontent.com/u/111058944?v=4" width="100;" alt="jashwanthbavandlapalli"/>
                    <br />
                    <sub><b>Jashwanth Bavandlapalli</b></sub>
                </a>
            </td>
            <td align="center">
                <a href="https://github.com/AE-Hertz">
                    <img src="https://avatars.githubusercontent.com/u/93651229?v=4" width="100;" alt="AE-Hertz"/>
                    <br />
                    <sub><b>Abhinandan</b></sub>
                </a>
            </td>
            <td align="center">
                <a href="https://github.com/Himanshi-m">
                    <img src="https://avatars.githubusercontent.com/u/140889204?v=4" width="100;" alt="Himanshi-m"/>
                    <br />
                    <sub><b>Himanshi Maheshwari</b></sub>
                </a>
            </td>
            <td align="center">
                <a href="https://github.com/Bhum-ika">
                    <img src="https://avatars.githubusercontent.com/u/91523494?v=4" width="100;" alt="Bhum-ika"/>
                    <br />
                    <sub><b>Bhumika Sharma</b></sub>
                </a>
            </td>
            <td align="center">
                <a href="https://github.com/Lokesh11868">
                    <img src="https://avatars.githubusercontent.com/u/146335332?v=4" width="100;" alt="Lokesh11868"/>
                    <br />
                    <sub><b>Lokesh11868</b></sub>
                </a>
            </td>
		</tr>
		<tr>
            <td align="center">
                <a href="https://github.com/Anandha-Vihari">
                    <img src="https://avatars.githubusercontent.com/u/177409005?v=4" width="100;" alt="Anandha-Vihari"/>
                    <br />
                    <sub><b>Anandha-Vihari</b></sub>
                </a>
            </td>
            <td align="center">
                <a href="https://github.com/soham0028">
                    <img src="https://avatars.githubusercontent.com/u/143445468?v=4" width="100;" alt="soham0028"/>
                    <br />
                    <sub><b>Soham Thorve</b></sub>
                </a>
            </td>
            <td align="center">
                <a href="https://github.com/Mohith1490">
                    <img src="https://avatars.githubusercontent.com/u/141254298?v=4" width="100;" alt="Mohith1490"/>
                    <br />
                    <sub><b>Mohith Singh</b></sub>
                </a>
            </td>
            <td align="center">
                <a href="https://github.com/AmanPathan">
                    <img src="https://avatars.githubusercontent.com/u/76259086?v=4" width="100;" alt="AmanPathan"/>
                    <br />
                    <sub><b>Ronin</b></sub>
                </a>
            </td>
            <td align="center">
                <a href="https://github.com/rees8">
                    <img src="https://avatars.githubusercontent.com/u/88110289?v=4" width="100;" alt="rees8"/>
                    <br />
                    <sub><b>Rhea</b></sub>
                </a>
            </td>
            <td align="center">
                <a href="https://github.com/RchtDshr">
                    <img src="https://avatars.githubusercontent.com/u/58704284?v=4" width="100;" alt="RchtDshr"/>
                    <br />
                    <sub><b>Rachita Dashore</b></sub>
                </a>
            </td>
		</tr>
		<tr>
            <td align="center">
                <a href="https://github.com/rajatsinghal02">
                    <img src="https://avatars.githubusercontent.com/u/112543741?v=4" width="100;" alt="rajatsinghal02"/>
                    <br />
                    <sub><b>Rajat singhal</b></sub>
                </a>
            </td>
            <td align="center">
                <a href="https://github.com/Kratik1093">
                    <img src="https://avatars.githubusercontent.com/u/153417068?v=4" width="100;" alt="Kratik1093"/>
                    <br />
                    <sub><b>Kratik Mandloi </b></sub>
                </a>
            </td>
            <td align="center">
                <a href="https://github.com/meghanakn22">
                    <img src="https://avatars.githubusercontent.com/u/172406754?v=4" width="100;" alt="meghanakn22"/>
                    <br />
                    <sub><b>meghanakn22</b></sub>
                </a>
            </td>
            <td align="center">
                <a href="https://github.com/Akki-58">
                    <img src="https://avatars.githubusercontent.com/u/154585091?v=4" width="100;" alt="Akki-58"/>
                    <br />
                    <sub><b>AJ</b></sub>
                </a>
            </td>
            <td align="center">
                <a href="https://github.com/KunikaMakker">
                    <img src="https://avatars.githubusercontent.com/u/26879616?v=4" width="100;" alt="KunikaMakker"/>
                    <br />
                    <sub><b>Kunika Makker</b></sub>
                </a>
            </td>
            <td align="center">
                <a href="https://github.com/Subashree-selvaraj">
                    <img src="https://avatars.githubusercontent.com/u/132484553?v=4" width="100;" alt="Subashree-selvaraj"/>
                    <br />
                    <sub><b>subashree</b></sub>
                </a>
            </td>
		</tr>
		<tr>
            <td align="center">
                <a href="https://github.com/sejals23">
                    <img src="https://avatars.githubusercontent.com/u/183209584?v=4" width="100;" alt="sejals23"/>
                    <br />
                    <sub><b>Sejal</b></sub>
                </a>
            </td>
            <td align="center">
                <a href="https://github.com/RanaJay3101">
                    <img src="https://avatars.githubusercontent.com/u/104300431?v=4" width="100;" alt="RanaJay3101"/>
                    <br />
                    <sub><b>Rana Jay</b></sub>
                </a>
            </td>
            <td align="center">
                <a href="https://github.com/Rahul7raj">
                    <img src="https://avatars.githubusercontent.com/u/69787135?v=4" width="100;" alt="Rahul7raj"/>
                    <br />
                    <sub><b>Rahul7raj</b></sub>
                </a>
            </td>
            <td align="center">
                <a href="https://github.com/oebelus">
                    <img src="https://avatars.githubusercontent.com/u/71945388?v=4" width="100;" alt="oebelus"/>
                    <br />
                    <sub><b>Oebelus</b></sub>
                </a>
            </td>
            <td align="center">
                <a href="https://github.com/shubhagarwal1">
                    <img src="https://avatars.githubusercontent.com/u/105449260?v=4" width="100;" alt="shubhagarwal1"/>
                    <br />
                    <sub><b>Shubh Agarwal</b></sub>
                </a>
            </td>
            <td align="center">
                <a href="https://github.com/jayanththalla">
                    <img src="https://avatars.githubusercontent.com/u/121346142?v=4" width="100;" alt="jayanththalla"/>
                    <br />
                    <sub><b>Thalla Jayanth</b></sub>
                </a>
            </td>
		</tr>
		<tr>
            <td align="center">
                <a href="https://github.com/ImgBotApp">
                    <img src="https://avatars.githubusercontent.com/u/31427850?v=4" width="100;" alt="ImgBotApp"/>
                    <br />
                    <sub><b>Imgbot</b></sub>
                </a>
            </td>
            <td align="center">
                <a href="https://github.com/IRFANSARI2">
                    <img src="https://avatars.githubusercontent.com/u/171218596?v=4" width="100;" alt="IRFANSARI2"/>
                    <br />
                    <sub><b>IRFANSARI2</b></sub>
                </a>
            </td>
            <td align="center">
                <a href="https://github.com/iking07">
                    <img src="https://avatars.githubusercontent.com/u/146435630?v=4" width="100;" alt="iking07"/>
                    <br />
                    <sub><b>Harsh</b></sub>
                </a>
            </td>
            <td align="center">
                <a href="https://github.com/Amankr200">
                    <img src="https://avatars.githubusercontent.com/u/160874720?v=4" width="100;" alt="Amankr200"/>
                    <br />
                    <sub><b>Amankr200</b></sub>
                </a>
            </td>
		</tr>
	<tbody>
</table>
<!-- readme: contributors -end -->
<a href="https://github.com/ajay-dhangar/algo/graphs/contributors">
  <img src="https://contrib.rocks/image?repo=ajay-dhangar/algo" />
</a>

<br>

## Stargazers

<div align='center'>

[![Stargazers repo roster for @ajay-dhangar/algo](https://reporoster.com/stars/ajay-dhangar/algo)](https://github.com/ajay-dhangar/algo/stargazers)

</div>

## Forkers
<div align='center'>

[![Forkers repo roster for @ajay-dhangar/algo](https://reporoster.com/forks/ajay-dhangar/algo)](https://github.com/ajay-dhangar/algo/network/members)

</div>

## Resources for Guidance
Here are some resources that may be helpful as you contribute to Algo:
- [Docusaurus Documentation](https://docusaurus.io/docs/docs-introduction)
- [React.js Documentation](https://legacy.reactjs.org/docs/getting-started.html)
- [Markdown Guide](https://www.markdownguide.org/)
- [MDX Documentation](https://mdxjs.com/docs/)
- [Mermaid Documentation](https://mermaid.js.org/)

<div align="center">
    <a href="#top">
        <img src="https://img.shields.io/badge/Back%20to%20Top-000000?style=for-the-badge&logo=github&logoColor=white" alt="Back to Top">
    </a>
</div>
<<<<<<< HEAD
</main>
=======
>>>>>>> db680f8e
<|MERGE_RESOLUTION|>--- conflicted
+++ resolved
@@ -796,7 +796,8 @@
         <img src="https://img.shields.io/badge/Back%20to%20Top-000000?style=for-the-badge&logo=github&logoColor=white" alt="Back to Top">
     </a>
 </div>
-<<<<<<< HEAD
+<kb>
 </main>
-=======
->>>>>>> db680f8e
+
+
+</main>