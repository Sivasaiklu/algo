--- conflicted
+++ resolved
@@ -288,17 +288,17 @@
 		</tr>
 		<tr>
             <td align="center">
-<<<<<<< HEAD
+
                 <a href="https://github.com/IkkiOcean">
                     <img src="https://avatars.githubusercontent.com/u/76002919?v=4" width="100;" alt="IkkiOcean"/>
                     <br />
                     <sub><b>Vivek Prakash</b></sub>
-=======
+
                 <a href="https://github.com/AbhijitMotekar99">
                     <img src="https://avatars.githubusercontent.com/u/109235675?v=4" width="100;" alt="AbhijitMotekar99"/>
                     <br />
                     <sub><b>Abhijit Motekar</b></sub>
->>>>>>> 010bb199
+
                 </a>
             </td>
             <td align="center">
@@ -318,7 +318,7 @@
             <td align="center">
                 <a href="https://github.com/Rashigera">
                     <img src="https://avatars.githubusercontent.com/u/20163397?v=4" width="100;" alt="Rashigera"/>
-<<<<<<< HEAD
+
                     <br />
                     <sub><b>Rashigera</b></sub>
                 </a>
@@ -326,8 +326,7 @@
             <td align="center">
                 <a href="https://github.com/AbhijitMotekar99">
                     <img src="https://avatars.githubusercontent.com/u/109235675?v=4" width="100;" alt="AbhijitMotekar99"/>
-=======
->>>>>>> 010bb199
+
                     <br />
                     <sub><b>Rashigera</b></sub>
                 </a>
@@ -349,7 +348,7 @@
                 </a>
             </td>
             <td align="center">
-<<<<<<< HEAD
+
                 <a href="https://github.com/kRajoria121">
                     <img src="https://avatars.githubusercontent.com/u/138133004?v=4" width="100;" alt="kRajoria121"/>
                     <br />
@@ -359,10 +358,10 @@
             <td align="center">
                 <a href="https://github.com/mehul-m-prajapati">
                     <img src="https://avatars.githubusercontent.com/u/7879392?v=4" width="100;" alt="mehul-m-prajapati"/>
-=======
+
                 <a href="https://github.com/PavanTeja2005">
                     <img src="https://avatars.githubusercontent.com/u/98730339?v=4" width="100;" alt="PavanTeja2005"/>
->>>>>>> 010bb199
+
                     <br />
                     <sub><b>PavanTeja2005</b></sub>
                 </a>
@@ -419,17 +418,17 @@
                 </a>
             </td>
             <td align="center">
-<<<<<<< HEAD
+
                 <a href="https://github.com/govindumeesala">
                     <img src="https://avatars.githubusercontent.com/u/129055361?v=4" width="100;" alt="govindumeesala"/>
                     <br />
                     <sub><b>Meesala Govindu</b></sub>
-=======
+
                 <a href="https://github.com/Siddhart2004">
                     <img src="https://avatars.githubusercontent.com/u/90645484?v=4" width="100;" alt="Siddhart2004"/>
                     <br />
                     <sub><b>SIDDHARTH A</b></sub>
->>>>>>> 010bb199
+
                 </a>
             </td>
             <td align="center">
@@ -440,17 +439,17 @@
                 </a>
             </td>
             <td align="center">
-<<<<<<< HEAD
+
                 <a href="https://github.com/Siddhart2004">
                     <img src="https://avatars.githubusercontent.com/u/90645484?v=4" width="100;" alt="Siddhart2004"/>
                     <br />
                     <sub><b>SIDDHARTH A</b></sub>
-=======
+
                 <a href="https://github.com/AKSHITHA-CHILUKA">
                     <img src="https://avatars.githubusercontent.com/u/120377576?v=4" width="100;" alt="AKSHITHA-CHILUKA"/>
                     <br />
                     <sub><b>~Chiluka Akshitha</b></sub>
->>>>>>> 010bb199
+
                 </a>
             </td>
 		</tr>
@@ -463,7 +462,7 @@
                 </a>
             </td>
             <td align="center">
-<<<<<<< HEAD
+
                 <a href="https://github.com/LitZeus">
                     <img src="https://avatars.githubusercontent.com/u/142726372?v=4" width="100;" alt="LitZeus"/>
                     <br />
@@ -475,7 +474,6 @@
                     <img src="https://avatars.githubusercontent.com/u/162019723?v=4" width="100;" alt="jvkousthub"/>
                     <br />
                     <sub><b>Kousthub J V</b></sub>
-=======
                 <a href="https://github.com/govindumeesala">
                     <img src="https://avatars.githubusercontent.com/u/129055361?v=4" width="100;" alt="govindumeesala"/>
                     <br />
@@ -487,7 +485,7 @@
                     <img src="https://avatars.githubusercontent.com/u/122305104?v=4" width="100;" alt="anshika-1102"/>
                     <br />
                     <sub><b>anshika-1102</b></sub>
->>>>>>> 010bb199
+
                 </a>
             </td>
             <td align="center">
@@ -549,17 +547,17 @@
                 </a>
             </td>
             <td align="center">
-<<<<<<< HEAD
+
                 <a href="https://github.com/Lighting-pixel">
                     <img src="https://avatars.githubusercontent.com/u/77742960?v=4" width="100;" alt="Lighting-pixel"/>
                     <br />
                     <sub><b>Ayan </b></sub>
-=======
+
                 <a href="https://github.com/4F24L">
                     <img src="https://avatars.githubusercontent.com/u/108697331?v=4" width="100;" alt="4F24L"/>
                     <br />
                     <sub><b>Md Afzal Mir</b></sub>
->>>>>>> 010bb199
+
                 </a>
             </td>
 		</tr>
@@ -572,17 +570,16 @@
                 </a>
             </td>
             <td align="center">
-<<<<<<< HEAD
                 <a href="https://github.com/Bhumika-00">
                     <img src="https://avatars.githubusercontent.com/u/178026966?v=4" width="100;" alt="Bhumika-00"/>
                     <br />
                     <sub><b>Bhumika Sharma</b></sub>
-=======
+
                 <a href="https://github.com/AswaniBolisetti">
                     <img src="https://avatars.githubusercontent.com/u/117751107?v=4" width="100;" alt="AswaniBolisetti"/>
                     <br />
                     <sub><b>Aswani Bolisetti </b></sub>
->>>>>>> 010bb199
+
                 </a>
             </td>
             <td align="center">
@@ -600,17 +597,14 @@
                 </a>
             </td>
             <td align="center">
-<<<<<<< HEAD
                 <a href="https://github.com/Saaarthak0102">
                     <img src="https://avatars.githubusercontent.com/u/174188123?v=4" width="100;" alt="Saaarthak0102"/>
                     <br />
                     <sub><b>Sarthak</b></sub>
-=======
                 <a href="https://github.com/IRFANSARI">
                     <img src="https://avatars.githubusercontent.com/u/71096605?v=4" width="100;" alt="IRFANSARI"/>
                     <br />
                     <sub><b>Irfan Ansari</b></sub>
->>>>>>> 010bb199
                 </a>
             </td>
             <td align="center">
@@ -658,10 +652,8 @@
                 </a>
             </td>
             <td align="center">
-<<<<<<< HEAD
                 <a href="https://github.com/karanmaheshwari16">
                     <img src="https://avatars.githubusercontent.com/u/154254173?v=4" width="100;" alt="karanmaheshwari16"/>
-=======
                 <a href="https://github.com/MithanshuHedau">
                     <img src="https://avatars.githubusercontent.com/u/144697427?v=4" width="100;" alt="MithanshuHedau"/>
                     <br />
@@ -673,7 +665,6 @@
             <td align="center">
                 <a href="https://github.com/17arindam">
                     <img src="https://avatars.githubusercontent.com/u/65901047?v=4" width="100;" alt="17arindam"/>
->>>>>>> 010bb199
                     <br />
                     <sub><b>karanmaheshwari16</b></sub>
                 </a>
@@ -700,7 +691,6 @@
                 </a>
             </td>
             <td align="center">
-<<<<<<< HEAD
                 <a href="https://github.com/yogeswari05">
                     <img src="https://avatars.githubusercontent.com/u/137740335?v=4" width="100;" alt="yogeswari05"/>
                     <br />
@@ -712,7 +702,7 @@
                     <img src="https://avatars.githubusercontent.com/u/176995332?v=4" width="100;" alt="vedhcet-07"/>
                     <br />
                     <sub><b>Vishwas M D</b></sub>
-=======
+
                 <a href="https://github.com/AdityaJani616">
                     <img src="https://avatars.githubusercontent.com/u/108350583?v=4" width="100;" alt="AdityaJani616"/>
                     <br />
@@ -724,23 +714,19 @@
                     <img src="https://avatars.githubusercontent.com/u/137740335?v=4" width="100;" alt="yogeswari05"/>
                     <br />
                     <sub><b>Chekka Yogeswari</b></sub>
->>>>>>> 010bb199
-                </a>
-            </td>
-		</tr>
-		<tr>
-            <td align="center">
-<<<<<<< HEAD
+                </a>
+            </td>
+		</tr>
+		<tr>
+            <td align="center">
                 <a href="https://github.com/AE-Hertz">
                     <img src="https://avatars.githubusercontent.com/u/93651229?v=4" width="100;" alt="AE-Hertz"/>
                     <br />
                     <sub><b>Abhinandan</b></sub>
-=======
                 <a href="https://github.com/vedhcet-07">
                     <img src="https://avatars.githubusercontent.com/u/176995332?v=4" width="100;" alt="vedhcet-07"/>
                     <br />
                     <sub><b>Vishwas M D</b></sub>
->>>>>>> 010bb199
                 </a>
             </td>
             <td align="center">
@@ -751,7 +737,6 @@
                 </a>
             </td>
             <td align="center">
-<<<<<<< HEAD
                 <a href="https://github.com/MithanshuHedau">
                     <img src="https://avatars.githubusercontent.com/u/144697427?v=4" width="100;" alt="MithanshuHedau"/>
                     <br />
@@ -770,7 +755,7 @@
                     <img src="https://avatars.githubusercontent.com/u/91523494?v=4" width="100;" alt="Bhum-ika"/>
                     <br />
                     <sub><b>Bhumika Sharma</b></sub>
-=======
+
                 <a href="https://github.com/meghanakn473">
                     <img src="https://avatars.githubusercontent.com/u/165137755?v=4" width="100;" alt="meghanakn473"/>
                     <br />
@@ -789,7 +774,7 @@
                     <img src="https://avatars.githubusercontent.com/u/93651229?v=4" width="100;" alt="AE-Hertz"/>
                     <br />
                     <sub><b>Abhinandan</b></sub>
->>>>>>> 010bb199
+
                 </a>
             </td>
             <td align="center">
@@ -799,11 +784,10 @@
                     <sub><b>Subham Singh</b></sub>
                 </a>
             </td>
-<<<<<<< HEAD
-=======
-		</tr>
-		<tr>
->>>>>>> 010bb199
+
+		</tr>
+		<tr>
+
             <td align="center">
                 <a href="https://github.com/Khushi-51">
                     <img src="https://avatars.githubusercontent.com/u/139145505?v=4" width="100;" alt="Khushi-51"/>
@@ -953,7 +937,6 @@
                 </a>
             </td>
             <td align="center">
-<<<<<<< HEAD
                 <a href="https://github.com/Suvadip-sana">
                     <img src="https://avatars.githubusercontent.com/u/78638404?v=4" width="100;" alt="Suvadip-sana"/>
                     <br />
@@ -986,7 +969,6 @@
                     <img src="https://avatars.githubusercontent.com/u/161104919?v=4" width="100;" alt="Mahi3454"/>
                     <br />
                     <sub><b>Mahi3454</b></sub>
-=======
                 <a href="https://github.com/Uvesh99">
                     <img src="https://avatars.githubusercontent.com/u/140742468?v=4" width="100;" alt="Uvesh99"/>
                     <br />
@@ -1019,7 +1001,7 @@
                     <img src="https://avatars.githubusercontent.com/u/126577697?v=4" width="100;" alt="NishantRana07"/>
                     <br />
                     <sub><b>Nishant Rana</b></sub>
->>>>>>> 010bb199
+
                 </a>
             </td>
 		</tr>
@@ -1032,7 +1014,6 @@
                 </a>
             </td>
             <td align="center">
-<<<<<<< HEAD
                 <a href="https://github.com/kartik1112">
                     <img src="https://avatars.githubusercontent.com/u/67007907?v=4" width="100;" alt="kartik1112"/>
                     <br />
@@ -1065,7 +1046,7 @@
                     <img src="https://avatars.githubusercontent.com/u/76689571?v=4" width="100;" alt="akash70629"/>
                     <br />
                     <sub><b>Akash Das</b></sub>
-=======
+
                 <a href="https://github.com/Kratik1093">
                     <img src="https://avatars.githubusercontent.com/u/153417068?v=4" width="100;" alt="Kratik1093"/>
                     <br />
@@ -1098,13 +1079,13 @@
                     <img src="https://avatars.githubusercontent.com/u/154585091?v=4" width="100;" alt="Akki-58"/>
                     <br />
                     <sub><b>AJ</b></sub>
->>>>>>> 010bb199
-                </a>
-            </td>
-		</tr>
-		<tr>
-            <td align="center">
-<<<<<<< HEAD
+
+                </a>
+            </td>
+		</tr>
+		<tr>
+            <td align="center">
+
                 <a href="https://github.com/LNischala">
                     <img src="https://avatars.githubusercontent.com/u/148078708?v=4" width="100;" alt="LNischala"/>
                     <br />
@@ -1137,7 +1118,7 @@
                     <img src="https://avatars.githubusercontent.com/u/69787135?v=4" width="100;" alt="Rahul7raj"/>
                     <br />
                     <sub><b>Rahul7raj</b></sub>
-=======
+
                 <a href="https://github.com/akash70629">
                     <img src="https://avatars.githubusercontent.com/u/76689571?v=4" width="100;" alt="akash70629"/>
                     <br />
@@ -1170,7 +1151,7 @@
                     <img src="https://avatars.githubusercontent.com/u/127383096?v=4" width="100;" alt="OmmDevgoswami"/>
                     <br />
                     <sub><b>Omm Devgoswami</b></sub>
->>>>>>> 010bb199
+
                 </a>
             </td>
             <td align="center">
@@ -1183,7 +1164,7 @@
 		</tr>
 		<tr>
             <td align="center">
-<<<<<<< HEAD
+
                 <a href="https://github.com/sejals23">
                     <img src="https://avatars.githubusercontent.com/u/183209584?v=4" width="100;" alt="sejals23"/>
                     <br />
@@ -1209,7 +1190,7 @@
                     <img src="https://avatars.githubusercontent.com/u/149002244?v=4" width="100;" alt="purnima2904"/>
                     <br />
                     <sub><b>Purnima Gupta</b></sub>
-=======
+
                 <a href="https://github.com/RanaJay3101">
                     <img src="https://avatars.githubusercontent.com/u/104300431?v=4" width="100;" alt="RanaJay3101"/>
                     <br />
@@ -1242,7 +1223,7 @@
                     <img src="https://avatars.githubusercontent.com/u/102909367?v=4" width="100;" alt="adwityac"/>
                     <br />
                     <sub><b>Adwitya Chakraborty</b></sub>
->>>>>>> 010bb199
+
                 </a>
             </td>
             <td align="center">
@@ -1296,11 +1277,10 @@
                     <sub><b>Chetan SIngh</b></sub>
                 </a>
             </td>
-<<<<<<< HEAD
-=======
-		</tr>
-		<tr>
->>>>>>> 010bb199
+
+		</tr>
+		<tr>
+
             <td align="center">
                 <a href="https://github.com/ArchanRD">
                     <img src="https://avatars.githubusercontent.com/u/74826173?v=4" width="100;" alt="ArchanRD"/>
