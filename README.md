--- conflicted
+++ resolved
@@ -248,8 +248,7 @@
             <td align="center">
                 <a href="https://github.com/Mahateaa">
                     <img src="https://avatars.githubusercontent.com/u/160406913?v=4" width="100;" alt="Mahateaa"/>
-<<<<<<< HEAD
-=======
+
                     <br />
                     <sub><b>Mahathi</b></sub>
                 </a>
@@ -257,7 +256,7 @@
             <td align="center">
                 <a href="https://github.com/J-B-Mugundh">
                     <img src="https://avatars.githubusercontent.com/u/98593517?v=4" width="100;" alt="J-B-Mugundh"/>
->>>>>>> b39efdf6
+
                     <br />
                     <sub><b>Mahathi</b></sub>
                 </a>
@@ -387,7 +386,7 @@
                     <sub><b>Mansi07sharma</b></sub>
                 </a>
             </td>
-<<<<<<< HEAD
+
             <td align="center">
                 <a href="https://github.com/mehul-m-prajapati">
                     <img src="https://avatars.githubusercontent.com/u/7879392?v=4" width="100;" alt="mehul-m-prajapati"/>
@@ -411,8 +410,8 @@
                     <sub><b>Kashish Juneja</b></sub>
                 </a>
             </td>
-=======
->>>>>>> b39efdf6
+
+
             <td align="center">
                 <a href="https://github.com/aditiverma-21">
                     <img src="https://avatars.githubusercontent.com/u/180853305?v=4" width="100;" alt="aditiverma-21"/>
@@ -876,8 +875,7 @@
                 </a>
             </td>
             <td align="center">
-<<<<<<< HEAD
-=======
+
                 <a href="https://github.com/Suvadip-sana">
                     <img src="https://avatars.githubusercontent.com/u/78638404?v=4" width="100;" alt="Suvadip-sana"/>
                     <br />
@@ -885,7 +883,7 @@
                 </a>
             </td>
             <td align="center">
->>>>>>> b39efdf6
+
                 <a href="https://github.com/Akki-58">
                     <img src="https://avatars.githubusercontent.com/u/154585091?v=4" width="100;" alt="Akki-58"/>
                     <br />
@@ -893,23 +891,23 @@
                 </a>
             </td>
             <td align="center">
-<<<<<<< HEAD
+
                 <a href="https://github.com/akash70629">
                     <img src="https://avatars.githubusercontent.com/u/76689571?v=4" width="100;" alt="akash70629"/>
                     <br />
                     <sub><b>Akash Das</b></sub>
-=======
+
                 <a href="https://github.com/Aditijainnn">
                     <img src="https://avatars.githubusercontent.com/u/144632601?v=4" width="100;" alt="Aditijainnn"/>
                     <br />
                     <sub><b>Aditi</b></sub>
->>>>>>> b39efdf6
-                </a>
-            </td>
-		</tr>
-		<tr>
-            <td align="center">
-<<<<<<< HEAD
+
+                </a>
+            </td>
+		</tr>
+		<tr>
+            <td align="center">
+
                 <a href="https://github.com/RahulScripted">
                     <img src="https://avatars.githubusercontent.com/u/181909739?v=4" width="100;" alt="RahulScripted"/>
                     <br />
@@ -921,7 +919,7 @@
                     <img src="https://avatars.githubusercontent.com/u/172406754?v=4" width="100;" alt="meghanakn22"/>
                     <br />
                     <sub><b>meghanakn22</b></sub>
-=======
+
                 <a href="https://github.com/ChetanSingh14">
                     <img src="https://avatars.githubusercontent.com/u/153702696?v=4" width="100;" alt="ChetanSingh14"/>
                     <br />
@@ -933,7 +931,7 @@
                     <img src="https://avatars.githubusercontent.com/u/181909739?v=4" width="100;" alt="RahulScripted"/>
                     <br />
                     <sub><b>RahulScripted</b></sub>
->>>>>>> b39efdf6
+
                 </a>
             </td>
             <td align="center">
@@ -944,7 +942,7 @@
                 </a>
             </td>
             <td align="center">
-<<<<<<< HEAD
+
                 <a href="https://github.com/NishantRana07">
                     <img src="https://avatars.githubusercontent.com/u/126577697?v=4" width="100;" alt="NishantRana07"/>
                     <br />
@@ -963,7 +961,7 @@
                     <img src="https://avatars.githubusercontent.com/u/58704284?v=4" width="100;" alt="RchtDshr"/>
                     <br />
                     <sub><b>Rachita Dashore</b></sub>
-=======
+
                 <a href="https://github.com/kartik1112">
                     <img src="https://avatars.githubusercontent.com/u/67007907?v=4" width="100;" alt="kartik1112"/>
                     <br />
@@ -982,13 +980,13 @@
                     <img src="https://avatars.githubusercontent.com/u/161104919?v=4" width="100;" alt="Mahi3454"/>
                     <br />
                     <sub><b>Mahi3454</b></sub>
->>>>>>> b39efdf6
-                </a>
-            </td>
-		</tr>
-		<tr>
-            <td align="center">
-<<<<<<< HEAD
+
+                </a>
+            </td>
+		</tr>
+		<tr>
+            <td align="center">
+
                 <a href="https://github.com/rees8">
                     <img src="https://avatars.githubusercontent.com/u/88110289?v=4" width="100;" alt="rees8"/>
                     <br />
@@ -1028,7 +1026,7 @@
                     <img src="https://avatars.githubusercontent.com/u/183209584?v=4" width="100;" alt="sejals23"/>
                     <br />
                     <sub><b>Sejal</b></sub>
-=======
+
                 <a href="https://github.com/NishantRana07">
                     <img src="https://avatars.githubusercontent.com/u/126577697?v=4" width="100;" alt="NishantRana07"/>
                     <br />
@@ -1061,7 +1059,7 @@
                     <img src="https://avatars.githubusercontent.com/u/102909367?v=4" width="100;" alt="adwityac"/>
                     <br />
                     <sub><b>Adwitya Chakraborty</b></sub>
->>>>>>> b39efdf6
+
                 </a>
             </td>
 		</tr>
@@ -1074,10 +1072,10 @@
                 </a>
             </td>
             <td align="center">
-<<<<<<< HEAD
+
                 <a href="https://github.com/Rahul7raj">
                     <img src="https://avatars.githubusercontent.com/u/69787135?v=4" width="100;" alt="Rahul7raj"/>
-=======
+
                 <a href="https://github.com/Tusharb331">
                     <img src="https://avatars.githubusercontent.com/u/120712500?v=4" width="100;" alt="Tusharb331"/>
                     <br />
@@ -1087,13 +1085,13 @@
             <td align="center">
                 <a href="https://github.com/sejals23">
                     <img src="https://avatars.githubusercontent.com/u/183209584?v=4" width="100;" alt="sejals23"/>
->>>>>>> b39efdf6
+
                     <br />
                     <sub><b>Rahul7raj</b></sub>
                 </a>
             </td>
             <td align="center">
-<<<<<<< HEAD
+
                 <a href="https://github.com/OmmDevgoswami">
                     <img src="https://avatars.githubusercontent.com/u/127383096?v=4" width="100;" alt="OmmDevgoswami"/>
                     <br />
@@ -1111,7 +1109,7 @@
                 <a href="https://github.com/shubhagarwal1">
                     <img src="https://avatars.githubusercontent.com/u/105449260?v=4" width="100;" alt="shubhagarwal1"/>
                     <br />
-=======
+
                 <a href="https://github.com/RanaJay3101">
                     <img src="https://avatars.githubusercontent.com/u/104300431?v=4" width="100;" alt="RanaJay3101"/>
                     <br />
@@ -1145,7 +1143,7 @@
                 <a href="https://github.com/shubhagarwal1">
                     <img src="https://avatars.githubusercontent.com/u/105449260?v=4" width="100;" alt="shubhagarwal1"/>
                     <br />
->>>>>>> b39efdf6
+
                     <sub><b>Shubh Agarwal</b></sub>
                 </a>
             </td>
