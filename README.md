# [Algo](https://ajay-dhangar.github.io/algo/) - Open Source Algorithm Repository

## introduction
Welcome to **Algo**, an open-source project that provides developers with algorithmic solutions and resources. Whether you're a beginner or an experienced coder, you can contribute, learn, and grow with us! 🚀

<div align = "center">
<br>

<table align="center">
    <thead align="center">
        <tr border: 1px;>
            <td><b>🌟 Stars</b></td>
            <td><b>🍴 Forks</b></td>
            <td><b>🐛 Issues</b></td>
            <td><b>🔔 Open PRs</b></td>
            <td><b>🔕 Close PRs</b></td>
            <td><b>🛠 Languages</b></td>
            <td><b>🌐 Contributors </b></td>
        </tr>
     </thead>
    <tbody>
         <tr>
            <td><img alt="Stars" src="https://img.shields.io/github/stars/ajay-dhangar/algo?style=flat&logo=github"/></td>
            <td><img alt="Forks" src="https://img.shields.io/github/forks/ajay-dhangar/algo?style=flat&logo=github"/></td>
            <td><img alt="Issues" src="https://img.shields.io/github/issues/ajay-dhangar/algo?style=flat&logo=github"/></td>
            <td><img alt="Open Pull Requests" src="https://img.shields.io/github/issues-pr/ajay-dhangar/algo?style=flat&logo=github"/></td>
           <td><img alt="Close Pull Requests" src="https://img.shields.io/github/issues-pr-closed/ajay-dhangar/algo?style=flat&color=critical&logo=github"/></td>
           <td><img alt="GitHub language count" src="https://img.shields.io/github/languages/count/ajay-dhangar/algo?style=flat&color=critical&logo=github"></td>
           <td><img alt="GitHub contributors" src="https://img.shields.io/github/contributors/ajay-dhangar/algo?color=2b9348"></td>
        </tr>
    </tbody>
</table>
</div>
<br>

## 🚀Featured In

<table>

   <tr>
      <th>Event Logo</th>
      <th>Event Name</th>
      <th>Event Description</th>
      <th>Status</th>       
   </tr>
   <tr>
      <td><img src="girlscript.jpg" width="200" height="auto" loading="lazy" alt="GSSoC 24"/></td>
      <td>GSSoC'24 Extd</td>
      <td>GSSoC'24 Extd is a one-month open-source Program conducted by the GirlScript Foundation. It is an initiative to introduce more beginners to Open-Source Software Development.</td>
       <td>Active</td>
   </tr>
    <tr>
      <td><img src="festhack.jpg" width="200" height="auto" loading="lazy" alt="Hacktoberfest 2024"/></td>
      <td>Hacktoberfest 2024</td>
      <td>Hacktoberfest is a month-long celebration of open source software run by DigitalOcean, GitHub, and Twilio. It encourages contributions to open source projects and promotes a global community of developers.</td>
        <td>Excluded</td>
   </tr>

</table>

<br />

## Table of Contents

1. [Introduction](#introduction)
2. [Featured In](#featured-in)
3. [Project Overview](#project-overview)
4. [Pick up Topics](#pick-up-topics)
5. [Features](#features)
6. [Website](#website)
7. [Installation](#installation)
8. [Local Development](#local-development)
9. [Build](#build)
10. [Deployment](#deployment)
    - [Using SSH](#using-ssh)
    - [Not using SSH](#not-using-ssh)
11. [Contributing](#contributing)
12. [Contributors](#contributors)
13. [Stargazers](#stargazers)
14. [Forkers](#forkers)
15. [Resources for Guidance](#resources-for-guidance)


## Project Overview

Algo provides a collection of well-documented algorithmic solutions written in various programming languages, covering a range of topics like sorting, searching, dynamic programming, and more.

### Pick up Topics

- [DSA Roadmap](https://roadmap.sh/datastructures-and-algorithms)

We aim to:
- Create an extensive library of algorithms in different languages
- Help developers learn algorithmic problem-solving
- Foster open-source contribution and collaboration

## Features

- **Multi-language Support**: Algorithms in multiple programming languages
- **Beginner-Friendly**: Well-structured, easy-to-understand explanations
- **Open Source Contributions**: Welcoming developers at all levels to contribute
- **Community Forum**: A new interactive platform where developers can ask questions, share ideas, and collaborate in real-time. This forum will help bridge the gap between beginners and experts, allowing for deeper engagement and problem-solving.

## Website

This website is built using [Docusaurus 3](https://docusaurus.io/), a modern static website generator.

## Installation

```bash
$ npm install
```

## Local Development

```bash
$ npm start
```

This command starts a local development server and opens a browser window. Most changes are reflected live without having to restart the server.

## Build

```bash
$ npm run build
```

This command generates static content into the `build` directory, which can be served using any static content hosting service.

## Deployment

### Using SSH:

```bash
$ USE_SSH=true npm run deploy
```

### Not using SSH:

```bash
$ GIT_USER=<Your GitHub username> npm run deploy
```

If you are using GitHub Pages for hosting, this command is a convenient way to build the website and push to the `gh-pages` branch.

## Contributing

We welcome contributions from developers of all experience levels. Please refer to the [CONTRIBUTING.md](./CONTRIBUTING.md) file for guidelines.

## Contributors ✨

Thanks to these amazing people who have contributed to the **Algo** project:

<!-- readme: contributors -start -->
<table>
	<tbody>
		<tr>
            <td align="center">
                <a href="https://github.com/ajay-dhangar">
                    <img src="https://avatars.githubusercontent.com/u/99037494?v=4" width="100;" alt="ajay-dhangar"/>
                    <br />
                    <sub><b>Ajay Dhangar</b></sub>
                </a>
            </td>
            <td align="center">
                <a href="https://github.com/pavitraag">
                    <img src="https://avatars.githubusercontent.com/u/100479594?v=4" width="100;" alt="pavitraag"/>
                    <br />
                    <sub><b>Pavitraa G</b></sub>
                </a>
            </td>
            <td align="center">
                <a href="https://github.com/shravya312">
                    <img src="https://avatars.githubusercontent.com/u/125795769?v=4" width="100;" alt="shravya312"/>
                    <br />
                    <sub><b>Shravya H Jain</b></sub>
                </a>
            </td>
            <td align="center">
                <a href="https://github.com/KapuluruBhuvaneswariVspdbct">
                    <img src="https://avatars.githubusercontent.com/u/165504668?v=4" width="100;" alt="KapuluruBhuvaneswariVspdbct"/>
                    <br />
                    <sub><b>Bhuvaneswari Kapuluru</b></sub>
                </a>
            </td>
            <td align="center">
                <a href="https://github.com/priyashuu">
                    <img src="https://avatars.githubusercontent.com/u/150767072?v=4" width="100;" alt="priyashuu"/>
                    <br />
                    <sub><b>Priya </b></sub>
                </a>
            </td>
            <td align="center">
                <a href="https://github.com/Ankitha2130">
                    <img src="https://avatars.githubusercontent.com/u/149484435?v=4" width="100;" alt="Ankitha2130"/>
                    <br />
                    <sub><b>Ankitha R</b></sub>
                </a>
            </td>
		</tr>
		<tr>
            <td align="center">
                <a href="https://github.com/T-Rahul-prabhu-38">
                    <img src="https://avatars.githubusercontent.com/u/167653990?v=4" width="100;" alt="T-Rahul-prabhu-38"/>
                    <br />
                    <sub><b>t rahul prabhu</b></sub>
                </a>
            </td>
            <td align="center">
                <a href="https://github.com/Riyachauhan11">
                    <img src="https://avatars.githubusercontent.com/u/96919050?v=4" width="100;" alt="Riyachauhan11"/>
                    <br />
                    <sub><b>Riya Chauhan</b></sub>
                </a>
            </td>
            <td align="center">
                <a href="https://github.com/haseebzaki-07">
                    <img src="https://avatars.githubusercontent.com/u/147314463?v=4" width="100;" alt="haseebzaki-07"/>
                    <br />
                    <sub><b>Haseeb Zaki</b></sub>
                </a>
            </td>
            <td align="center">
                <a href="https://github.com/Gopal0Gupta">
                    <img src="https://avatars.githubusercontent.com/u/114791914?v=4" width="100;" alt="Gopal0Gupta"/>
                    <br />
                    <sub><b>Gopal Gupta</b></sub>
                </a>
            </td>
            <td align="center">
                <a href="https://github.com/Mahak-Codes">
                    <img src="https://avatars.githubusercontent.com/u/124600225?v=4" width="100;" alt="Mahak-Codes"/>
                    <br />
                    <sub><b>Mahak</b></sub>
                </a>
            </td>
            <td align="center">
                <a href="https://github.com/Shariq2003">
                    <img src="https://avatars.githubusercontent.com/u/109452033?v=4" width="100;" alt="Shariq2003"/>
                    <br />
                    <sub><b>Shariq</b></sub>
                </a>
            </td>
		</tr>
		<tr>
            <td align="center">
                <a href="https://github.com/Mahateaa">
                    <img src="https://avatars.githubusercontent.com/u/160406913?v=4" width="100;" alt="Mahateaa"/>
                    <br />
                    <sub><b>Mahathi</b></sub>
                </a>
            </td>
            <td align="center">
                <a href="https://github.com/PrAyAg9">
                    <img src="https://avatars.githubusercontent.com/u/114804510?v=4" width="100;" alt="PrAyAg9"/>
                    <br />
                    <sub><b>Prayag Thakur</b></sub>
                </a>
            </td>
            <td align="center">
                <a href="https://github.com/monishkumardvs">
                    <img src="https://avatars.githubusercontent.com/u/125813798?v=4" width="100;" alt="monishkumardvs"/>
                    <br />
                    <sub><b>Dvs monish kumar</b></sub>
                </a>
            </td>
            <td align="center">
                <a href="https://github.com/J-B-Mugundh">
                    <img src="https://avatars.githubusercontent.com/u/98593517?v=4" width="100;" alt="J-B-Mugundh"/>
                    <br />
                    <sub><b>Mugundh J B</b></sub>
                </a>
            </td>
            <td align="center">
                <a href="https://github.com/nishant4500">
                    <img src="https://avatars.githubusercontent.com/u/135944619?v=4" width="100;" alt="nishant4500"/>
                    <br />
                    <sub><b>Nishant Dwivedi</b></sub>
                </a>
            </td>
            <td align="center">
                <a href="https://github.com/ananyag309">
                    <img src="https://avatars.githubusercontent.com/u/145869907?v=4" width="100;" alt="ananyag309"/>
                    <br />
                    <sub><b>Ananya Gupta</b></sub>
                </a>
            </td>
		</tr>
		<tr>
            <td align="center">

                <a href="https://github.com/IkkiOcean">
                    <img src="https://avatars.githubusercontent.com/u/76002919?v=4" width="100;" alt="IkkiOcean"/>
                    <br />
                    <sub><b>Vivek Prakash</b></sub>

                <a href="https://github.com/AbhijitMotekar99">
                    <img src="https://avatars.githubusercontent.com/u/109235675?v=4" width="100;" alt="AbhijitMotekar99"/>
                    <br />
                    <sub><b>Abhijit Motekar</b></sub>

                </a>
            </td>
            <td align="center">
                <a href="https://github.com/Meetpidev">
                    <img src="https://avatars.githubusercontent.com/u/128205241?v=4" width="100;" alt="Meetpidev"/>
                    <br />
                    <sub><b>Meet Shah</b></sub>
                </a>
            </td>
            <td align="center">
                <a href="https://github.com/Alpha1zln">
                    <img src="https://avatars.githubusercontent.com/u/98889077?v=4" width="100;" alt="Alpha1zln"/>
                    <br />
                    <sub><b>SHREYAS YADUVANSHI</b></sub>
                </a>
            </td>
            <td align="center">
                <a href="https://github.com/Rashigera">
                    <img src="https://avatars.githubusercontent.com/u/20163397?v=4" width="100;" alt="Rashigera"/>

                    <br />
                    <sub><b>Rashigera</b></sub>
                </a>
            </td>
            <td align="center">
                <a href="https://github.com/AbhijitMotekar99">
                    <img src="https://avatars.githubusercontent.com/u/109235675?v=4" width="100;" alt="AbhijitMotekar99"/>

                    <br />
                    <sub><b>Rashigera</b></sub>
                </a>
            </td>
            <td align="center">
                <a href="https://github.com/Abhishek2634">
                    <img src="https://avatars.githubusercontent.com/u/136872441?v=4" width="100;" alt="Abhishek2634"/>
                    <br />
                    <sub><b>Abhishek Farshwal</b></sub>
                </a>
            </td>
		</tr>
		<tr>
            <td align="center">
                <a href="https://github.com/kjl98">
                    <img src="https://avatars.githubusercontent.com/u/156598237?v=4" width="100;" alt="kjl98"/>
                    <br />
                    <sub><b>Kajal Ahirwar</b></sub>
                </a>
            </td>
            <td align="center">
<<<<<<< HEAD

                <a href="https://github.com/kRajoria121">
                    <img src="https://avatars.githubusercontent.com/u/138133004?v=4" width="100;" alt="kRajoria121"/>
                    <br />
                    <sub><b>Kundan Rajoria</b></sub>
                </a>
            </td>
            <td align="center">
                <a href="https://github.com/mehul-m-prajapati">
                    <img src="https://avatars.githubusercontent.com/u/7879392?v=4" width="100;" alt="mehul-m-prajapati"/>

=======
                <a href="https://github.com/mahaveergurjar">
                    <img src="https://avatars.githubusercontent.com/u/57872034?v=4" width="100;" alt="mahaveergurjar"/>
                    <br />
                    <sub><b>Mahaveer Gurjar</b></sub>
                </a>
            </td>
            <td align="center">
>>>>>>> 14da557a
                <a href="https://github.com/PavanTeja2005">
                    <img src="https://avatars.githubusercontent.com/u/98730339?v=4" width="100;" alt="PavanTeja2005"/>

                    <br />
                    <sub><b>PavanTeja2005</b></sub>
                </a>
            </td>
            <td align="center">
                <a href="https://github.com/mehul-m-prajapati">
                    <img src="https://avatars.githubusercontent.com/u/7879392?v=4" width="100;" alt="mehul-m-prajapati"/>
                    <br />
                    <sub><b>Mehul Prajapati</b></sub>
                </a>
            </td>
            <td align="center">
                <a href="https://github.com/riyaa060">
                    <img src="https://avatars.githubusercontent.com/u/153705031?v=4" width="100;" alt="riyaa060"/>
                    <br />
                    <sub><b>riyaa060</b></sub>
                </a>
            </td>
		</tr>
		<tr>
            <td align="center">
                <a href="https://github.com/Mansi07sharma">
                    <img src="https://avatars.githubusercontent.com/u/142892607?v=4" width="100;" alt="Mansi07sharma"/>
                    <br />
                    <sub><b>Mansi07sharma</b></sub>
                </a>
            </td>
            <td align="center">
                <a href="https://github.com/mahaveergurjar">
                    <img src="https://avatars.githubusercontent.com/u/57872034?v=4" width="100;" alt="mahaveergurjar"/>
                    <br />
                    <sub><b>Mahaveer Gurjar</b></sub>
                </a>
            </td>
            <td align="center">
                <a href="https://github.com/KashishJuneja101003">
                    <img src="https://avatars.githubusercontent.com/u/69794677?v=4" width="100;" alt="KashishJuneja101003"/>
                    <br />
                    <sub><b>Kashish Juneja</b></sub>
                </a>
            </td>
            <td align="center">
                <a href="https://github.com/shimmer12">
                    <img src="https://avatars.githubusercontent.com/u/92056170?v=4" width="100;" alt="shimmer12"/>
                    <br />
                    <sub><b>Srishti Soni</b></sub>
                </a>
            </td>
            <td align="center">

                <a href="https://github.com/govindumeesala">
                    <img src="https://avatars.githubusercontent.com/u/129055361?v=4" width="100;" alt="govindumeesala"/>
                    <br />
                    <sub><b>Meesala Govindu</b></sub>

                <a href="https://github.com/Siddhart2004">
                    <img src="https://avatars.githubusercontent.com/u/90645484?v=4" width="100;" alt="Siddhart2004"/>
                    <br />
                    <sub><b>SIDDHARTH A</b></sub>

                </a>
            </td>
            <td align="center">
                <a href="https://github.com/sriraghavi22">
                    <img src="https://avatars.githubusercontent.com/u/140194099?v=4" width="100;" alt="sriraghavi22"/>
                    <br />
                    <sub><b>sriraghavi22</b></sub>
                </a>
            </td>
            <td align="center">

                <a href="https://github.com/Siddhart2004">
                    <img src="https://avatars.githubusercontent.com/u/90645484?v=4" width="100;" alt="Siddhart2004"/>
                    <br />
                    <sub><b>SIDDHARTH A</b></sub>

                <a href="https://github.com/AKSHITHA-CHILUKA">
                    <img src="https://avatars.githubusercontent.com/u/120377576?v=4" width="100;" alt="AKSHITHA-CHILUKA"/>
                    <br />
                    <sub><b>~Chiluka Akshitha</b></sub>

                </a>
            </td>
		</tr>
		<tr>
            <td align="center">
                <a href="https://github.com/AKSHITHA-CHILUKA">
                    <img src="https://avatars.githubusercontent.com/u/120377576?v=4" width="100;" alt="AKSHITHA-CHILUKA"/>
                    <br />
                    <sub><b>~Chiluka Akshitha</b></sub>
                </a>
            </td>
            <td align="center">

                <a href="https://github.com/LitZeus">
                    <img src="https://avatars.githubusercontent.com/u/142726372?v=4" width="100;" alt="LitZeus"/>
                    <br />
                    <sub><b>Tejas Athalye</b></sub>
                </a>
            </td>
            <td align="center">
                <a href="https://github.com/jvkousthub">
                    <img src="https://avatars.githubusercontent.com/u/162019723?v=4" width="100;" alt="jvkousthub"/>
                    <br />
                    <sub><b>Kousthub J V</b></sub>
                <a href="https://github.com/govindumeesala">
                    <img src="https://avatars.githubusercontent.com/u/129055361?v=4" width="100;" alt="govindumeesala"/>
                    <br />
                    <sub><b>Meesala Govindu</b></sub>
                </a>
            </td>
            <td align="center">
                <a href="https://github.com/anshika-1102">
                    <img src="https://avatars.githubusercontent.com/u/122305104?v=4" width="100;" alt="anshika-1102"/>
                    <br />
                    <sub><b>anshika-1102</b></sub>

                </a>
            </td>
            <td align="center">
                <a href="https://github.com/Hamza1821">
                    <img src="https://avatars.githubusercontent.com/u/118290407?v=4" width="100;" alt="Hamza1821"/>
                    <br />
                    <sub><b>Hamza Mubin</b></sub>
                </a>
            </td>
            <td align="center">
                <a href="https://github.com/Hamza1821">
                    <img src="https://avatars.githubusercontent.com/u/118290407?v=4" width="100;" alt="Hamza1821"/>
                    <br />
                    <sub><b>Hamza Mubin</b></sub>
                </a>
            </td>
            <td align="center">
                <a href="https://github.com/Bhumika-00">
                    <img src="https://avatars.githubusercontent.com/u/178026966?v=4" width="100;" alt="Bhumika-00"/>
                    <br />
                    <sub><b>Bhumika Sharma</b></sub>
                </a>
            </td>
		</tr>
		<tr>
            <td align="center">
                <a href="https://github.com/AswaniBolisetti">
                    <img src="https://avatars.githubusercontent.com/u/117751107?v=4" width="100;" alt="AswaniBolisetti"/>
                    <br />
                    <sub><b>Aswani Bolisetti </b></sub>
                </a>
            </td>
            <td align="center">
                <a href="https://github.com/4F24L">
                    <img src="https://avatars.githubusercontent.com/u/108697331?v=4" width="100;" alt="4F24L"/>
                    <br />
                    <sub><b>Md Afzal Mir</b></sub>
                </a>
            </td>
            <td align="center">
                <a href="https://github.com/inkerton">
                    <img src="https://avatars.githubusercontent.com/u/127668005?v=4" width="100;" alt="inkerton"/>
                    <br />
                    <sub><b>Janvi</b></sub>
                </a>
            </td>
            <td align="center">
                <a href="https://github.com/Lighting-pixel">
                    <img src="https://avatars.githubusercontent.com/u/77742960?v=4" width="100;" alt="Lighting-pixel"/>
                    <br />
                    <sub><b>Ayan </b></sub>
                </a>
            </td>
            <td align="center">
                <a href="https://github.com/KunikaMakker">
                    <img src="https://avatars.githubusercontent.com/u/26879616?v=4" width="100;" alt="KunikaMakker"/>
                    <br />
                    <sub><b>Kunika Makker</b></sub>
                </a>
            </td>
            <td align="center">
<<<<<<< HEAD

                <a href="https://github.com/Lighting-pixel">
                    <img src="https://avatars.githubusercontent.com/u/77742960?v=4" width="100;" alt="Lighting-pixel"/>
                    <br />
                    <sub><b>Ayan </b></sub>

                <a href="https://github.com/4F24L">
                    <img src="https://avatars.githubusercontent.com/u/108697331?v=4" width="100;" alt="4F24L"/>
                    <br />
                    <sub><b>Md Afzal Mir</b></sub>

=======
                <a href="https://github.com/varshapandiann">
                    <img src="https://avatars.githubusercontent.com/u/139967182?v=4" width="100;" alt="varshapandiann"/>
                    <br />
                    <sub><b>Varsha Pandian</b></sub>
>>>>>>> 14da557a
                </a>
            </td>
		</tr>
		<tr>
            <td align="center">
                <a href="https://github.com/c4dr-me">
                    <img src="https://avatars.githubusercontent.com/u/142721314?v=4" width="100;" alt="c4dr-me"/>
                    <br />
                    <sub><b>c4dr-me</b></sub>
                </a>
            </td>
            <td align="center">
<<<<<<< HEAD
                <a href="https://github.com/Bhumika-00">
                    <img src="https://avatars.githubusercontent.com/u/178026966?v=4" width="100;" alt="Bhumika-00"/>
                    <br />
                    <sub><b>Bhumika Sharma</b></sub>

                <a href="https://github.com/AswaniBolisetti">
                    <img src="https://avatars.githubusercontent.com/u/117751107?v=4" width="100;" alt="AswaniBolisetti"/>
                    <br />
                    <sub><b>Aswani Bolisetti </b></sub>

=======
                <a href="https://github.com/samar12-rad">
                    <img src="https://avatars.githubusercontent.com/u/128586929?v=4" width="100;" alt="samar12-rad"/>
                    <br />
                    <sub><b>Samarth Vaidya</b></sub>
>>>>>>> 14da557a
                </a>
            </td>
            <td align="center">
                <a href="https://github.com/yashksaini-coder">
                    <img src="https://avatars.githubusercontent.com/u/115717039?v=4" width="100;" alt="yashksaini-coder"/>
                    <br />
                    <sub><b>Yash Kumar Saini</b></sub>
                </a>
            </td>
            <td align="center">
                <a href="https://github.com/khurshed07">
                    <img src="https://avatars.githubusercontent.com/u/114801597?v=4" width="100;" alt="khurshed07"/>
                    <br />
                    <sub><b>khurshed Ansari</b></sub>
                </a>
            </td>
            <td align="center">
                <a href="https://github.com/Saaarthak0102">
                    <img src="https://avatars.githubusercontent.com/u/174188123?v=4" width="100;" alt="Saaarthak0102"/>
                    <br />
                    <sub><b>Sarthak</b></sub>
                <a href="https://github.com/IRFANSARI">
                    <img src="https://avatars.githubusercontent.com/u/71096605?v=4" width="100;" alt="IRFANSARI"/>
                    <br />
                    <sub><b>Irfan Ansari</b></sub>
                </a>
            </td>
            <td align="center">
                <a href="https://github.com/pratheekv39">
                    <img src="https://avatars.githubusercontent.com/u/165366548?v=4" width="100;" alt="pratheekv39"/>
                    <br />
                    <sub><b>V Pratheek </b></sub>
                </a>
            </td>
		</tr>
		<tr>
            <td align="center">
                <a href="https://github.com/khurshed07">
                    <img src="https://avatars.githubusercontent.com/u/114801597?v=4" width="100;" alt="khurshed07"/>
                    <br />
                    <sub><b>khurshed Ansari</b></sub>
                </a>
            </td>
            <td align="center">
                <a href="https://github.com/narendra-dhangar">
                    <img src="https://avatars.githubusercontent.com/u/161828345?v=4" width="100;" alt="narendra-dhangar"/>
                    <br />
                    <sub><b>Narendra Dhangar </b></sub>
                </a>
            </td>
            <td align="center">
                <a href="https://github.com/17arindam">
                    <img src="https://avatars.githubusercontent.com/u/65901047?v=4" width="100;" alt="17arindam"/>
                    <br />
                    <sub><b>Arindam</b></sub>
                </a>
            </td>
            <td align="center">
                <a href="https://github.com/Soumya03007">
                    <img src="https://avatars.githubusercontent.com/u/164558135?v=4" width="100;" alt="Soumya03007"/>
                    <br />
                    <sub><b>Soumyadeep Paul</b></sub>
                </a>
            </td>
            <td align="center">
                <a href="https://github.com/tanushrigoel">
                    <img src="https://avatars.githubusercontent.com/u/115028578?v=4" width="100;" alt="tanushrigoel"/>
                    <br />
                    <sub><b>tanushrigoel</b></sub>
                </a>
            </td>
            <td align="center">
                <a href="https://github.com/karanmaheshwari16">
                    <img src="https://avatars.githubusercontent.com/u/154254173?v=4" width="100;" alt="karanmaheshwari16"/>
                <a href="https://github.com/MithanshuHedau">
                    <img src="https://avatars.githubusercontent.com/u/144697427?v=4" width="100;" alt="MithanshuHedau"/>
                    <br />
                    <sub><b>Mithanshu Hedau</b></sub>
                </a>
            </td>
		</tr>
		<tr>
            <td align="center">
                <a href="https://github.com/17arindam">
                    <img src="https://avatars.githubusercontent.com/u/65901047?v=4" width="100;" alt="17arindam"/>
                    <br />
                    <sub><b>karanmaheshwari16</b></sub>
                </a>
            </td>
            <td align="center">
                <a href="https://github.com/770navyasharma">
                    <img src="https://avatars.githubusercontent.com/u/115488727?v=4" width="100;" alt="770navyasharma"/>
                    <br />
                    <sub><b>Navya Sharma</b></sub>
                </a>
            </td>
            <td align="center">
                <a href="https://github.com/Subashree-selvaraj">
                    <img src="https://avatars.githubusercontent.com/u/132484553?v=4" width="100;" alt="Subashree-selvaraj"/>
                    <br />
                    <sub><b>subashree</b></sub>
                </a>
            </td>
            <td align="center">
                <a href="https://github.com/karthikyandrapu">
                    <img src="https://avatars.githubusercontent.com/u/88283910?v=4" width="100;" alt="karthikyandrapu"/>
                    <br />
                    <sub><b>Durga Karthik Yandrapu</b></sub>
                </a>
            </td>
            <td align="center">
                <a href="https://github.com/yogeswari05">
                    <img src="https://avatars.githubusercontent.com/u/137740335?v=4" width="100;" alt="yogeswari05"/>
                    <br />
                    <sub><b>Chekka Yogeswari</b></sub>
                </a>
            </td>
            <td align="center">
                <a href="https://github.com/vedhcet-07">
                    <img src="https://avatars.githubusercontent.com/u/176995332?v=4" width="100;" alt="vedhcet-07"/>
                    <br />
                    <sub><b>Vishwas M D</b></sub>

                <a href="https://github.com/AdityaJani616">
                    <img src="https://avatars.githubusercontent.com/u/108350583?v=4" width="100;" alt="AdityaJani616"/>
                    <br />
                    <sub><b>Aditya Jani</b></sub>
                </a>
            </td>
            <td align="center">
                <a href="https://github.com/yogeswari05">
                    <img src="https://avatars.githubusercontent.com/u/137740335?v=4" width="100;" alt="yogeswari05"/>
                    <br />
                    <sub><b>Chekka Yogeswari</b></sub>
                </a>
            </td>
		</tr>
		<tr>
            <td align="center">
                <a href="https://github.com/AE-Hertz">
                    <img src="https://avatars.githubusercontent.com/u/93651229?v=4" width="100;" alt="AE-Hertz"/>
                    <br />
                    <sub><b>Abhinandan</b></sub>
                <a href="https://github.com/vedhcet-07">
                    <img src="https://avatars.githubusercontent.com/u/176995332?v=4" width="100;" alt="vedhcet-07"/>
                    <br />
                    <sub><b>Vishwas M D</b></sub>
                </a>
            </td>
            <td align="center">
                <a href="https://github.com/AmanPathan">
                    <img src="https://avatars.githubusercontent.com/u/76259086?v=4" width="100;" alt="AmanPathan"/>
                    <br />
                    <sub><b>Ronin</b></sub>
                </a>
            </td>
            <td align="center">
                <a href="https://github.com/MithanshuHedau">
                    <img src="https://avatars.githubusercontent.com/u/144697427?v=4" width="100;" alt="MithanshuHedau"/>
                    <br />
                    <sub><b>Mithanshu Hedau</b></sub>
                </a>
            </td>
            <td align="center">
                <a href="https://github.com/meghanakn473">
                    <img src="https://avatars.githubusercontent.com/u/165137755?v=4" width="100;" alt="meghanakn473"/>
                    <br />
                    <sub><b>K N Meghana</b></sub>
                </a>
            </td>
            <td align="center">
                <a href="https://github.com/Bhum-ika">
                    <img src="https://avatars.githubusercontent.com/u/91523494?v=4" width="100;" alt="Bhum-ika"/>
                    <br />
                    <sub><b>Bhumika Sharma</b></sub>

                <a href="https://github.com/meghanakn473">
                    <img src="https://avatars.githubusercontent.com/u/165137755?v=4" width="100;" alt="meghanakn473"/>
                    <br />
                    <sub><b>K N Meghana</b></sub>
                </a>
            </td>
            <td align="center">
                <a href="https://github.com/Bhum-ika">
                    <img src="https://avatars.githubusercontent.com/u/91523494?v=4" width="100;" alt="Bhum-ika"/>
                    <br />
                    <sub><b>Bhumika Sharma</b></sub>
                </a>
            </td>
            <td align="center">
                <a href="https://github.com/AE-Hertz">
                    <img src="https://avatars.githubusercontent.com/u/93651229?v=4" width="100;" alt="AE-Hertz"/>
                    <br />
                    <sub><b>Abhinandan</b></sub>

                </a>
            </td>
            <td align="center">
                <a href="https://github.com/1-SubhamSingh">
                    <img src="https://avatars.githubusercontent.com/u/125077858?v=4" width="100;" alt="1-SubhamSingh"/>
                    <br />
                    <sub><b>Subham Singh</b></sub>
                </a>
            </td>

		</tr>
		<tr>

            <td align="center">
                <a href="https://github.com/Khushi-51">
                    <img src="https://avatars.githubusercontent.com/u/139145505?v=4" width="100;" alt="Khushi-51"/>
                    <br />
                    <sub><b>Khushi</b></sub>
                </a>
            </td>
		</tr>
		<tr>
            <td align="center">
                <a href="https://github.com/shalini-bhandari">
                    <img src="https://avatars.githubusercontent.com/u/76897566?v=4" width="100;" alt="shalini-bhandari"/>
                    <br />
                    <sub><b>Shalini Bhandari</b></sub>
                </a>
            </td>
            <td align="center">
                <a href="https://github.com/Ruksina01">
                    <img src="https://avatars.githubusercontent.com/u/85981396?v=4" width="100;" alt="Ruksina01"/>
                    <br />
                    <sub><b>Ruksina</b></sub>
                </a>
            </td>
            <td align="center">
<<<<<<< HEAD
                <a href="https://github.com/AdityaJani616">
                    <img src="https://avatars.githubusercontent.com/u/108350583?v=4" width="100;" alt="AdityaJani616"/>
                    <br />
                    <sub><b>Aditya Jani</b></sub>
=======
                <a href="https://github.com/akash70629">
                    <img src="https://avatars.githubusercontent.com/u/76689571?v=4" width="100;" alt="akash70629"/>
                    <br />
                    <sub><b>Akash Das</b></sub>
>>>>>>> 14da557a
                </a>
            </td>
            <td align="center">
                <a href="https://github.com/Himanshi-m">
                    <img src="https://avatars.githubusercontent.com/u/140889204?v=4" width="100;" alt="Himanshi-m"/>
                    <br />
                    <sub><b>Himanshi Maheshwari</b></sub>
                </a>
            </td>
            <td align="center">
                <a href="https://github.com/jashwanthbavandlapalli">
                    <img src="https://avatars.githubusercontent.com/u/111058944?v=4" width="100;" alt="jashwanthbavandlapalli"/>
                    <br />
                    <sub><b>Jashwanth Bavandlapalli</b></sub>
                </a>
            </td>
		</tr>
		<tr>
            <td align="center">
                <a href="https://github.com/madhavi-peddireddy">
                    <img src="https://avatars.githubusercontent.com/u/98088562?v=4" width="100;" alt="madhavi-peddireddy"/>
                    <br />
                    <sub><b>PEDDIREDDY MADHAVI</b></sub>
                </a>
            </td>
            <td align="center">
                <a href="https://github.com/nishakp3005">
                    <img src="https://avatars.githubusercontent.com/u/121110503?v=4" width="100;" alt="nishakp3005"/>
                    <br />
                    <sub><b>Nishita Panchal</b></sub>
                </a>
            </td>
            <td align="center">
                <a href="https://github.com/PRASHANTSWAROOP001">
                    <img src="https://avatars.githubusercontent.com/u/56585080?v=4" width="100;" alt="PRASHANTSWAROOP001"/>
                    <br />
                    <sub><b>PRASHANT SWAROOP</b></sub>
                </a>
            </td>
            <td align="center">
                <a href="https://github.com/CygnusST3RN">
                    <img src="https://avatars.githubusercontent.com/u/102274145?v=4" width="100;" alt="CygnusST3RN"/>
                    <br />
                    <sub><b>Rahul</b></sub>
                </a>
            </td>
            <td align="center">
                <a href="https://github.com/rees8">
                    <img src="https://avatars.githubusercontent.com/u/88110289?v=4" width="100;" alt="rees8"/>
                    <br />
                    <sub><b>Rhea</b></sub>
                </a>
            </td>
            <td align="center">
                <a href="https://github.com/rishabhrawat05">
                    <img src="https://avatars.githubusercontent.com/u/140707297?v=4" width="100;" alt="rishabhrawat05"/>
                    <br />
                    <sub><b>Rishabh</b></sub>
                </a>
            </td>
		</tr>
		<tr>
            <td align="center">
                <a href="https://github.com/Saurabhchaudhary9799">
                    <img src="https://avatars.githubusercontent.com/u/106806241?v=4" width="100;" alt="Saurabhchaudhary9799"/>
                    <br />
                    <sub><b>Saurbh Kumar</b></sub>
                </a>
            </td>
            <td align="center">
                <a href="https://github.com/Lokesh11868">
                    <img src="https://avatars.githubusercontent.com/u/146335332?v=4" width="100;" alt="Lokesh11868"/>
                    <br />
                    <sub><b>Lokesh11868</b></sub>
                </a>
            </td>
            <td align="center">
                <a href="https://github.com/Anandha-Vihari">
                    <img src="https://avatars.githubusercontent.com/u/177409005?v=4" width="100;" alt="Anandha-Vihari"/>
                    <br />
                    <sub><b>Anandha-Vihari</b></sub>
                </a>
            </td>
            <td align="center">
                <a href="https://github.com/soham0028">
                    <img src="https://avatars.githubusercontent.com/u/143445468?v=4" width="100;" alt="soham0028"/>
                    <br />
                    <sub><b>Soham Thorve</b></sub>
                </a>
            </td>
            <td align="center">
                <a href="https://github.com/smog-root">
                    <img src="https://avatars.githubusercontent.com/u/181578777?v=4" width="100;" alt="smog-root"/>
                    <br />
                    <sub><b>smog-root</b></sub>
                </a>
            </td>
            <td align="center">
                <a href="https://github.com/Mohith1490">
                    <img src="https://avatars.githubusercontent.com/u/141254298?v=4" width="100;" alt="Mohith1490"/>
                    <br />
                    <sub><b>Mohith Singh</b></sub>
                </a>
            </td>
		</tr>
		<tr>
            <td align="center">
                <a href="https://github.com/ishita-1305">
                    <img src="https://avatars.githubusercontent.com/u/118795997?v=4" width="100;" alt="ishita-1305"/>
                    <br />
                    <sub><b>Ishita Srivastava</b></sub>
                </a>
            </td>
            <td align="center">
                <a href="https://github.com/aditya07389">
                    <img src="https://avatars.githubusercontent.com/u/125145750?v=4" width="100;" alt="aditya07389"/>
                    <br />
                    <sub><b>aditya</b></sub>
                </a>
            </td>
            <td align="center">
                <a href="https://github.com/Suvadip-sana">
                    <img src="https://avatars.githubusercontent.com/u/78638404?v=4" width="100;" alt="Suvadip-sana"/>
                    <br />
                    <sub><b>Suvadip Sana</b></sub>
                </a>
            </td>
            <td align="center">
                <a href="https://github.com/RchtDshr">
                    <img src="https://avatars.githubusercontent.com/u/58704284?v=4" width="100;" alt="RchtDshr"/>
                    <br />
                    <sub><b>Rachita Dashore</b></sub>
                </a>
            </td>
            <td align="center">
                <a href="https://github.com/rajatsinghal02">
                    <img src="https://avatars.githubusercontent.com/u/112543741?v=4" width="100;" alt="rajatsinghal02"/>
                    <br />
                    <sub><b>Rajat singhal</b></sub>
                </a>
            </td>
            <td align="center">
                <a href="https://github.com/NishantRana07">
                    <img src="https://avatars.githubusercontent.com/u/126577697?v=4" width="100;" alt="NishantRana07"/>
                    <br />
                    <sub><b>Nishant Rana</b></sub>
                </a>
            </td>
            <td align="center">
                <a href="https://github.com/Mahi3454">
                    <img src="https://avatars.githubusercontent.com/u/161104919?v=4" width="100;" alt="Mahi3454"/>
                    <br />
                    <sub><b>Mahi3454</b></sub>
                <a href="https://github.com/Uvesh99">
                    <img src="https://avatars.githubusercontent.com/u/140742468?v=4" width="100;" alt="Uvesh99"/>
                    <br />
                    <sub><b>Uvesh99</b></sub>
                </a>
            </td>
            <td align="center">
                <a href="https://github.com/Suvadip-sana">
                    <img src="https://avatars.githubusercontent.com/u/78638404?v=4" width="100;" alt="Suvadip-sana"/>
                    <br />
                    <sub><b>Suvadip Sana</b></sub>
                </a>
            </td>
            <td align="center">
                <a href="https://github.com/Akki-58">
                    <img src="https://avatars.githubusercontent.com/u/154585091?v=4" width="100;" alt="Akki-58"/>
                    <br />
                    <sub><b>AJ</b></sub>
                </a>
            </td>
            <td align="center">
                <a href="https://github.com/Aditijainnn">
                    <img src="https://avatars.githubusercontent.com/u/144632601?v=4" width="100;" alt="Aditijainnn"/>
                    <br />
                    <sub><b>Aditi</b></sub>
                </a>
            </td>
		</tr>
		<tr>
            <td align="center">
                <a href="https://github.com/ChetanSingh14">
                    <img src="https://avatars.githubusercontent.com/u/153702696?v=4" width="100;" alt="ChetanSingh14"/>
                    <br />
<<<<<<< HEAD
                    <sub><b>Nishant Rana</b></sub>

=======
                    <sub><b>Chetan SIngh</b></sub>
>>>>>>> 14da557a
                </a>
            </td>
            <td align="center">
                <a href="https://github.com/RahulScripted">
                    <img src="https://avatars.githubusercontent.com/u/181909739?v=4" width="100;" alt="RahulScripted"/>
                    <br />
                    <sub><b>RahulScripted</b></sub>
                </a>
            </td>
            <td align="center">
<<<<<<< HEAD
                <a href="https://github.com/kartik1112">
                    <img src="https://avatars.githubusercontent.com/u/67007907?v=4" width="100;" alt="kartik1112"/>
                    <br />
                    <sub><b>Kartik Buttan</b></sub>
                </a>
            </td>
            <td align="center">
                <a href="https://github.com/meghanakn22">
                    <img src="https://avatars.githubusercontent.com/u/172406754?v=4" width="100;" alt="meghanakn22"/>
                    <br />
                    <sub><b>meghanakn22</b></sub>
                </a>
            </td>
            <td align="center">
                <a href="https://github.com/RahulScripted">
                    <img src="https://avatars.githubusercontent.com/u/181909739?v=4" width="100;" alt="RahulScripted"/>
                    <br />
                    <sub><b>RahulScripted</b></sub>
                </a>
            </td>
            <td align="center">
                <a href="https://github.com/Akki-58">
                    <img src="https://avatars.githubusercontent.com/u/154585091?v=4" width="100;" alt="Akki-58"/>
                    <br />
                    <sub><b>AJ</b></sub>
                </a>
            </td>
            <td align="center">
                <a href="https://github.com/akash70629">
                    <img src="https://avatars.githubusercontent.com/u/76689571?v=4" width="100;" alt="akash70629"/>
                    <br />
                    <sub><b>Akash Das</b></sub>

                <a href="https://github.com/Kratik1093">
                    <img src="https://avatars.githubusercontent.com/u/153417068?v=4" width="100;" alt="Kratik1093"/>
=======
                <a href="https://github.com/meghanakn22">
                    <img src="https://avatars.githubusercontent.com/u/172406754?v=4" width="100;" alt="meghanakn22"/>
>>>>>>> 14da557a
                    <br />
                    <sub><b>meghanakn22</b></sub>
                </a>
            </td>
            <td align="center">
                <a href="https://github.com/kartik1112">
                    <img src="https://avatars.githubusercontent.com/u/67007907?v=4" width="100;" alt="kartik1112"/>
                    <br />
                    <sub><b>Kartik Buttan</b></sub>
                </a>
            </td>
            <td align="center">
                <a href="https://github.com/Kratik1093">
                    <img src="https://avatars.githubusercontent.com/u/153417068?v=4" width="100;" alt="Kratik1093"/>
                    <br />
                    <sub><b>Kratik Mandloi </b></sub>
                </a>
            </td>
            <td align="center">
                <a href="https://github.com/Mahi3454">
                    <img src="https://avatars.githubusercontent.com/u/161104919?v=4" width="100;" alt="Mahi3454"/>
                    <br />
<<<<<<< HEAD
                    <sub><b>AJ</b></sub>

=======
                    <sub><b>Mahi3454</b></sub>
>>>>>>> 14da557a
                </a>
            </td>
		</tr>
		<tr>
            <td align="center">
<<<<<<< HEAD

                <a href="https://github.com/LNischala">
                    <img src="https://avatars.githubusercontent.com/u/148078708?v=4" width="100;" alt="LNischala"/>
                    <br />
                    <sub><b>LNischala</b></sub>
                </a>
            </td>
            <td align="center">
                <a href="https://github.com/shubhagarwal1">
                    <img src="https://avatars.githubusercontent.com/u/105449260?v=4" width="100;" alt="shubhagarwal1"/>
                    <br />
                    <sub><b>Shubh Agarwal</b></sub>
                </a>
            </td>
            <td align="center">
                <a href="https://github.com/oebelus">
                    <img src="https://avatars.githubusercontent.com/u/71945388?v=4" width="100;" alt="oebelus"/>
                    <br />
                    <sub><b>Oebelus</b></sub>
                </a>
            </td>
            <td align="center">
                <a href="https://github.com/OmmDevgoswami">
                    <img src="https://avatars.githubusercontent.com/u/127383096?v=4" width="100;" alt="OmmDevgoswami"/>
                    <br />
                    <sub><b>Omm Devgoswami</b></sub>
                </a>
            </td>
            <td align="center">
                <a href="https://github.com/Rahul7raj">
                    <img src="https://avatars.githubusercontent.com/u/69787135?v=4" width="100;" alt="Rahul7raj"/>
                    <br />
                    <sub><b>Rahul7raj</b></sub>

                <a href="https://github.com/akash70629">
                    <img src="https://avatars.githubusercontent.com/u/76689571?v=4" width="100;" alt="akash70629"/>
=======
                <a href="https://github.com/NishantRana07">
                    <img src="https://avatars.githubusercontent.com/u/126577697?v=4" width="100;" alt="NishantRana07"/>
>>>>>>> 14da557a
                    <br />
                    <sub><b>Nishant Rana</b></sub>
                </a>
            </td>
            <td align="center">
                <a href="https://github.com/rajatsinghal02">
                    <img src="https://avatars.githubusercontent.com/u/112543741?v=4" width="100;" alt="rajatsinghal02"/>
                    <br />
                    <sub><b>Rajat singhal</b></sub>
                </a>
            </td>
            <td align="center">
                <a href="https://github.com/RchtDshr">
                    <img src="https://avatars.githubusercontent.com/u/58704284?v=4" width="100;" alt="RchtDshr"/>
                    <br />
                    <sub><b>Rachita Dashore</b></sub>
                </a>
            </td>
            <td align="center">
                <a href="https://github.com/purnima2904">
                    <img src="https://avatars.githubusercontent.com/u/149002244?v=4" width="100;" alt="purnima2904"/>
                    <br />
                    <sub><b>Purnima Gupta</b></sub>
                </a>
            </td>
            <td align="center">
                <a href="https://github.com/adwityac">
                    <img src="https://avatars.githubusercontent.com/u/102909367?v=4" width="100;" alt="adwityac"/>
                    <br />
<<<<<<< HEAD
                    <sub><b>Omm Devgoswami</b></sub>

                </a>
            </td>
            <td align="center">
                <a href="https://github.com/RanaJay3101">
                    <img src="https://avatars.githubusercontent.com/u/104300431?v=4" width="100;" alt="RanaJay3101"/>
                    <br />
                    <sub><b>Rana Jay</b></sub>
=======
                    <sub><b>Adwitya Chakraborty</b></sub>
                </a>
            </td>
            <td align="center">
                <a href="https://github.com/aasritha-24">
                    <img src="https://avatars.githubusercontent.com/u/171145729?v=4" width="100;" alt="aasritha-24"/>
                    <br />
                    <sub><b>aasritha-24</b></sub>
>>>>>>> 14da557a
                </a>
            </td>
		</tr>
		<tr>
            <td align="center">
<<<<<<< HEAD

                <a href="https://github.com/sejals23">
                    <img src="https://avatars.githubusercontent.com/u/183209584?v=4" width="100;" alt="sejals23"/>
                    <br />
                    <sub><b>Sejal</b></sub>
                </a>
            </td>
            <td align="center">
                <a href="https://github.com/aasritha-24">
                    <img src="https://avatars.githubusercontent.com/u/171145729?v=4" width="100;" alt="aasritha-24"/>
                    <br />
                    <sub><b>aasritha-24</b></sub>
                </a>
            </td>
            <td align="center">
                <a href="https://github.com/adwityac">
                    <img src="https://avatars.githubusercontent.com/u/102909367?v=4" width="100;" alt="adwityac"/>
                    <br />
                    <sub><b>Adwitya Chakraborty</b></sub>
                </a>
            </td>
            <td align="center">
                <a href="https://github.com/purnima2904">
                    <img src="https://avatars.githubusercontent.com/u/149002244?v=4" width="100;" alt="purnima2904"/>
                    <br />
                    <sub><b>Purnima Gupta</b></sub>

                <a href="https://github.com/RanaJay3101">
                    <img src="https://avatars.githubusercontent.com/u/104300431?v=4" width="100;" alt="RanaJay3101"/>
=======
                <a href="https://github.com/Tusharb331">
                    <img src="https://avatars.githubusercontent.com/u/120712500?v=4" width="100;" alt="Tusharb331"/>
>>>>>>> 14da557a
                    <br />
                    <sub><b>Tushar Bansal</b></sub>
                </a>
            </td>
            <td align="center">
                <a href="https://github.com/sejals23">
                    <img src="https://avatars.githubusercontent.com/u/183209584?v=4" width="100;" alt="sejals23"/>
                    <br />
                    <sub><b>Sejal</b></sub>
                </a>
            </td>
            <td align="center">
                <a href="https://github.com/RanaJay3101">
                    <img src="https://avatars.githubusercontent.com/u/104300431?v=4" width="100;" alt="RanaJay3101"/>
                    <br />
                    <sub><b>Rana Jay</b></sub>
                </a>
            </td>
            <td align="center">
                <a href="https://github.com/Rahul7raj">
                    <img src="https://avatars.githubusercontent.com/u/69787135?v=4" width="100;" alt="Rahul7raj"/>
                    <br />
                    <sub><b>Rahul7raj</b></sub>
                </a>
            </td>
            <td align="center">
                <a href="https://github.com/OmmDevgoswami">
                    <img src="https://avatars.githubusercontent.com/u/127383096?v=4" width="100;" alt="OmmDevgoswami"/>
                    <br />
<<<<<<< HEAD
                    <sub><b>Adwitya Chakraborty</b></sub>

=======
                    <sub><b>Omm Devgoswami</b></sub>
>>>>>>> 14da557a
                </a>
            </td>
            <td align="center">
                <a href="https://github.com/oebelus">
                    <img src="https://avatars.githubusercontent.com/u/71945388?v=4" width="100;" alt="oebelus"/>
                    <br />
                    <sub><b>Oebelus</b></sub>
                </a>
            </td>
		</tr>
		<tr>
            <td align="center">
                <a href="https://github.com/shubhagarwal1">
                    <img src="https://avatars.githubusercontent.com/u/105449260?v=4" width="100;" alt="shubhagarwal1"/>
                    <br />
                    <sub><b>Shubh Agarwal</b></sub>
                </a>
            </td>
            <td align="center">
                <a href="https://github.com/LNischala">
                    <img src="https://avatars.githubusercontent.com/u/148078708?v=4" width="100;" alt="LNischala"/>
                    <br />
                    <sub><b>LNischala</b></sub>
                </a>
            </td>
            <td align="center">
                <a href="https://github.com/krishpathak">
                    <img src="https://avatars.githubusercontent.com/u/142569867?v=4" width="100;" alt="krishpathak"/>
                    <br />
                    <sub><b>Krish Pathak</b></sub>
                </a>
            </td>
            <td align="center">
                <a href="https://github.com/jayanththalla">
                    <img src="https://avatars.githubusercontent.com/u/121346142?v=4" width="100;" alt="jayanththalla"/>
                    <br />
                    <sub><b>Thalla Jayanth</b></sub>
                </a>
            </td>
            <td align="center">
                <a href="https://github.com/ImgBotApp">
                    <img src="https://avatars.githubusercontent.com/u/31427850?v=4" width="100;" alt="ImgBotApp"/>
                    <br />
                    <sub><b>Imgbot</b></sub>
                </a>
            </td>
            <td align="center">
                <a href="https://github.com/IRFANSARI2">
                    <img src="https://avatars.githubusercontent.com/u/171218596?v=4" width="100;" alt="IRFANSARI2"/>
                    <br />
                    <sub><b>IRFANSARI2</b></sub>
                </a>
            </td>
		</tr>
		<tr>
            <td align="center">
                <a href="https://github.com/iking07">
                    <img src="https://avatars.githubusercontent.com/u/146435630?v=4" width="100;" alt="iking07"/>
                    <br />
                    <sub><b>Harsh</b></sub>
                </a>
            </td>
            <td align="center">
<<<<<<< HEAD
                <a href="https://github.com/ChetanSingh14">
                    <img src="https://avatars.githubusercontent.com/u/153702696?v=4" width="100;" alt="ChetanSingh14"/>
                    <br />
                    <sub><b>Chetan SIngh</b></sub>
                </a>
            </td>

		</tr>
		<tr>

            <td align="center">
=======
>>>>>>> 14da557a
                <a href="https://github.com/ArchanRD">
                    <img src="https://avatars.githubusercontent.com/u/74826173?v=4" width="100;" alt="ArchanRD"/>
                    <br />
                    <sub><b>Archan Dhrangadharia</b></sub>
                </a>
            </td>
            <td align="center">
                <a href="https://github.com/AnushkaChouhan25">
                    <img src="https://avatars.githubusercontent.com/u/157525924?v=4" width="100;" alt="AnushkaChouhan25"/>
                    <br />
                    <sub><b>Anushka Chouhan</b></sub>
                </a>
            </td>
		</tr>
		<tr>
            <td align="center">
                <a href="https://github.com/Ananya-vastare">
                    <img src="https://avatars.githubusercontent.com/u/116643029?v=4" width="100;" alt="Ananya-vastare"/>
                    <br />
                    <sub><b>Ananya Ravikiran Vastare</b></sub>
                </a>
            </td>
            <td align="center">
                <a href="https://github.com/Amankr200">
                    <img src="https://avatars.githubusercontent.com/u/160874720?v=4" width="100;" alt="Amankr200"/>
                    <br />
                    <sub><b>Amankr200</b></sub>
                </a>
            </td>
            <td align="center">
                <a href="https://github.com/AADESHak007">
                    <img src="https://avatars.githubusercontent.com/u/123197632?v=4" width="100;" alt="AADESHak007"/>
                    <br />
                    <sub><b>Aadesh_Kumar</b></sub>
                </a>
            </td>
		</tr>
	<tbody>
</table>
<!-- readme: contributors -end -->

<br>

## Stargazers

[![Stargazers repo roster for @ajay-dhangar/algo](https://reporoster.com/stars/dark/ajay-dhangar/algo)](https://github.com/ajay-dhangar/algo/stargazers)

## Forkers

[![Forkers repo roster for @ajay-dhangar/algo](https://reporoster.com/forks/dark/ajay-dhangar/algo)](https://github.com/ajay-dhangar/algo/network/members)

## Resources for Guidance
Here are some resources that may be helpful as you contribute to Algo:
- [Docusaurus Documentation](https://docusaurus.io/docs/docs-introduction)
- [React.js Documentation](https://legacy.reactjs.org/docs/getting-started.html)
- [Markdown Guide](https://www.markdownguide.org/)
- [MDX Documentation](https://mdxjs.com/docs/)
- [Mermaid Documentation](https://mermaid.js.org/)

<div align="center">
    <a href="#top">
        <img src="https://img.shields.io/badge/Back%20to%20Top-000000?style=for-the-badge&logo=github&logoColor=white" alt="Back to Top">
    </a>
</div><|MERGE_RESOLUTION|>--- conflicted
+++ resolved
@@ -251,6 +251,13 @@
                 </a>
             </td>
             <td align="center">
+                <a href="https://github.com/J-B-Mugundh">
+                    <img src="https://avatars.githubusercontent.com/u/98593517?v=4" width="100;" alt="J-B-Mugundh"/>
+                    <br />
+                    <sub><b>Mugundh J B</b></sub>
+                </a>
+            </td>
+            <td align="center">
                 <a href="https://github.com/PrAyAg9">
                     <img src="https://avatars.githubusercontent.com/u/114804510?v=4" width="100;" alt="PrAyAg9"/>
                     <br />
@@ -265,12 +272,21 @@
                 </a>
             </td>
             <td align="center">
-                <a href="https://github.com/J-B-Mugundh">
-                    <img src="https://avatars.githubusercontent.com/u/98593517?v=4" width="100;" alt="J-B-Mugundh"/>
-                    <br />
-                    <sub><b>Mugundh J B</b></sub>
-                </a>
-            </td>
+                <a href="https://github.com/ananyag309">
+                    <img src="https://avatars.githubusercontent.com/u/145869907?v=4" width="100;" alt="ananyag309"/>
+                    <br />
+                    <sub><b>Ananya Gupta</b></sub>
+                </a>
+            </td>
+            <td align="center">
+                <a href="https://github.com/IkkiOcean">
+                    <img src="https://avatars.githubusercontent.com/u/76002919?v=4" width="100;" alt="IkkiOcean"/>
+                    <br />
+                    <sub><b>Vivek Prakash</b></sub>
+                </a>
+            </td>
+		</tr>
+		<tr>
             <td align="center">
                 <a href="https://github.com/nishant4500">
                     <img src="https://avatars.githubusercontent.com/u/135944619?v=4" width="100;" alt="nishant4500"/>
@@ -279,26 +295,17 @@
                 </a>
             </td>
             <td align="center">
-                <a href="https://github.com/ananyag309">
-                    <img src="https://avatars.githubusercontent.com/u/145869907?v=4" width="100;" alt="ananyag309"/>
-                    <br />
-                    <sub><b>Ananya Gupta</b></sub>
-                </a>
-            </td>
-		</tr>
-		<tr>
-            <td align="center">
-
-                <a href="https://github.com/IkkiOcean">
-                    <img src="https://avatars.githubusercontent.com/u/76002919?v=4" width="100;" alt="IkkiOcean"/>
-                    <br />
-                    <sub><b>Vivek Prakash</b></sub>
-
+                <a href="https://github.com/Abhishek2634">
+                    <img src="https://avatars.githubusercontent.com/u/136872441?v=4" width="100;" alt="Abhishek2634"/>
+                    <br />
+                    <sub><b>Abhishek Farshwal</b></sub>
+                </a>
+            </td>
+            <td align="center">
                 <a href="https://github.com/AbhijitMotekar99">
                     <img src="https://avatars.githubusercontent.com/u/109235675?v=4" width="100;" alt="AbhijitMotekar99"/>
                     <br />
                     <sub><b>Abhijit Motekar</b></sub>
-
                 </a>
             </td>
             <td align="center">
@@ -318,28 +325,19 @@
             <td align="center">
                 <a href="https://github.com/Rashigera">
                     <img src="https://avatars.githubusercontent.com/u/20163397?v=4" width="100;" alt="Rashigera"/>
-
                     <br />
                     <sub><b>Rashigera</b></sub>
                 </a>
             </td>
-            <td align="center">
-                <a href="https://github.com/AbhijitMotekar99">
-                    <img src="https://avatars.githubusercontent.com/u/109235675?v=4" width="100;" alt="AbhijitMotekar99"/>
-
-                    <br />
-                    <sub><b>Rashigera</b></sub>
-                </a>
-            </td>
-            <td align="center">
-                <a href="https://github.com/Abhishek2634">
-                    <img src="https://avatars.githubusercontent.com/u/136872441?v=4" width="100;" alt="Abhishek2634"/>
-                    <br />
-                    <sub><b>Abhishek Farshwal</b></sub>
-                </a>
-            </td>
-		</tr>
-		<tr>
+		</tr>
+		<tr>
+            <td align="center">
+                <a href="https://github.com/kRajoria121">
+                    <img src="https://avatars.githubusercontent.com/u/138133004?v=4" width="100;" alt="kRajoria121"/>
+                    <br />
+                    <sub><b>Kundan Rajoria</b></sub>
+                </a>
+            </td>
             <td align="center">
                 <a href="https://github.com/kjl98">
                     <img src="https://avatars.githubusercontent.com/u/156598237?v=4" width="100;" alt="kjl98"/>
@@ -348,37 +346,22 @@
                 </a>
             </td>
             <td align="center">
-<<<<<<< HEAD
-
-                <a href="https://github.com/kRajoria121">
-                    <img src="https://avatars.githubusercontent.com/u/138133004?v=4" width="100;" alt="kRajoria121"/>
-                    <br />
-                    <sub><b>Kundan Rajoria</b></sub>
+                <a href="https://github.com/mahaveergurjar">
+                    <img src="https://avatars.githubusercontent.com/u/57872034?v=4" width="100;" alt="mahaveergurjar"/>
+                    <br />
+                    <sub><b>Mahaveer Gurjar</b></sub>
+                </a>
+            </td>
+            <td align="center">
+                <a href="https://github.com/PavanTeja2005">
+                    <img src="https://avatars.githubusercontent.com/u/98730339?v=4" width="100;" alt="PavanTeja2005"/>
+                    <br />
+                    <sub><b>PavanTeja2005</b></sub>
                 </a>
             </td>
             <td align="center">
                 <a href="https://github.com/mehul-m-prajapati">
                     <img src="https://avatars.githubusercontent.com/u/7879392?v=4" width="100;" alt="mehul-m-prajapati"/>
-
-=======
-                <a href="https://github.com/mahaveergurjar">
-                    <img src="https://avatars.githubusercontent.com/u/57872034?v=4" width="100;" alt="mahaveergurjar"/>
-                    <br />
-                    <sub><b>Mahaveer Gurjar</b></sub>
-                </a>
-            </td>
-            <td align="center">
->>>>>>> 14da557a
-                <a href="https://github.com/PavanTeja2005">
-                    <img src="https://avatars.githubusercontent.com/u/98730339?v=4" width="100;" alt="PavanTeja2005"/>
-
-                    <br />
-                    <sub><b>PavanTeja2005</b></sub>
-                </a>
-            </td>
-            <td align="center">
-                <a href="https://github.com/mehul-m-prajapati">
-                    <img src="https://avatars.githubusercontent.com/u/7879392?v=4" width="100;" alt="mehul-m-prajapati"/>
                     <br />
                     <sub><b>Mehul Prajapati</b></sub>
                 </a>
@@ -400,13 +383,6 @@
                 </a>
             </td>
             <td align="center">
-                <a href="https://github.com/mahaveergurjar">
-                    <img src="https://avatars.githubusercontent.com/u/57872034?v=4" width="100;" alt="mahaveergurjar"/>
-                    <br />
-                    <sub><b>Mahaveer Gurjar</b></sub>
-                </a>
-            </td>
-            <td align="center">
                 <a href="https://github.com/KashishJuneja101003">
                     <img src="https://avatars.githubusercontent.com/u/69794677?v=4" width="100;" alt="KashishJuneja101003"/>
                     <br />
@@ -421,55 +397,54 @@
                 </a>
             </td>
             <td align="center">
-
+                <a href="https://github.com/Siddhart2004">
+                    <img src="https://avatars.githubusercontent.com/u/90645484?v=4" width="100;" alt="Siddhart2004"/>
+                    <br />
+                    <sub><b>SIDDHARTH A</b></sub>
+                </a>
+            </td>
+            <td align="center">
+                <a href="https://github.com/LitZeus">
+                    <img src="https://avatars.githubusercontent.com/u/142726372?v=4" width="100;" alt="LitZeus"/>
+                    <br />
+                    <sub><b>Tejas Athalye</b></sub>
+                </a>
+            </td>
+            <td align="center">
+                <a href="https://github.com/AKSHITHA-CHILUKA">
+                    <img src="https://avatars.githubusercontent.com/u/120377576?v=4" width="100;" alt="AKSHITHA-CHILUKA"/>
+                    <br />
+                    <sub><b>~Chiluka Akshitha</b></sub>
+                </a>
+            </td>
+		</tr>
+		<tr>
+            <td align="center">
+                <a href="https://github.com/sriraghavi22">
+                    <img src="https://avatars.githubusercontent.com/u/140194099?v=4" width="100;" alt="sriraghavi22"/>
+                    <br />
+                    <sub><b>sriraghavi22</b></sub>
+                </a>
+            </td>
+            <td align="center">
                 <a href="https://github.com/govindumeesala">
                     <img src="https://avatars.githubusercontent.com/u/129055361?v=4" width="100;" alt="govindumeesala"/>
                     <br />
                     <sub><b>Meesala Govindu</b></sub>
-
-                <a href="https://github.com/Siddhart2004">
-                    <img src="https://avatars.githubusercontent.com/u/90645484?v=4" width="100;" alt="Siddhart2004"/>
-                    <br />
-                    <sub><b>SIDDHARTH A</b></sub>
-
-                </a>
-            </td>
-            <td align="center">
-                <a href="https://github.com/sriraghavi22">
-                    <img src="https://avatars.githubusercontent.com/u/140194099?v=4" width="100;" alt="sriraghavi22"/>
-                    <br />
-                    <sub><b>sriraghavi22</b></sub>
-                </a>
-            </td>
-            <td align="center">
-
-                <a href="https://github.com/Siddhart2004">
-                    <img src="https://avatars.githubusercontent.com/u/90645484?v=4" width="100;" alt="Siddhart2004"/>
-                    <br />
-                    <sub><b>SIDDHARTH A</b></sub>
-
-                <a href="https://github.com/AKSHITHA-CHILUKA">
-                    <img src="https://avatars.githubusercontent.com/u/120377576?v=4" width="100;" alt="AKSHITHA-CHILUKA"/>
-                    <br />
-                    <sub><b>~Chiluka Akshitha</b></sub>
-
-                </a>
-            </td>
-		</tr>
-		<tr>
-            <td align="center">
-                <a href="https://github.com/AKSHITHA-CHILUKA">
-                    <img src="https://avatars.githubusercontent.com/u/120377576?v=4" width="100;" alt="AKSHITHA-CHILUKA"/>
-                    <br />
-                    <sub><b>~Chiluka Akshitha</b></sub>
-                </a>
-            </td>
-            <td align="center">
-
-                <a href="https://github.com/LitZeus">
-                    <img src="https://avatars.githubusercontent.com/u/142726372?v=4" width="100;" alt="LitZeus"/>
-                    <br />
-                    <sub><b>Tejas Athalye</b></sub>
+                </a>
+            </td>
+            <td align="center">
+                <a href="https://github.com/anshika-1102">
+                    <img src="https://avatars.githubusercontent.com/u/122305104?v=4" width="100;" alt="anshika-1102"/>
+                    <br />
+                    <sub><b>anshika-1102</b></sub>
+                </a>
+            </td>
+            <td align="center">
+                <a href="https://github.com/Hamza1821">
+                    <img src="https://avatars.githubusercontent.com/u/118290407?v=4" width="100;" alt="Hamza1821"/>
+                    <br />
+                    <sub><b>Hamza Mubin</b></sub>
                 </a>
             </td>
             <td align="center">
@@ -477,32 +452,6 @@
                     <img src="https://avatars.githubusercontent.com/u/162019723?v=4" width="100;" alt="jvkousthub"/>
                     <br />
                     <sub><b>Kousthub J V</b></sub>
-                <a href="https://github.com/govindumeesala">
-                    <img src="https://avatars.githubusercontent.com/u/129055361?v=4" width="100;" alt="govindumeesala"/>
-                    <br />
-                    <sub><b>Meesala Govindu</b></sub>
-                </a>
-            </td>
-            <td align="center">
-                <a href="https://github.com/anshika-1102">
-                    <img src="https://avatars.githubusercontent.com/u/122305104?v=4" width="100;" alt="anshika-1102"/>
-                    <br />
-                    <sub><b>anshika-1102</b></sub>
-
-                </a>
-            </td>
-            <td align="center">
-                <a href="https://github.com/Hamza1821">
-                    <img src="https://avatars.githubusercontent.com/u/118290407?v=4" width="100;" alt="Hamza1821"/>
-                    <br />
-                    <sub><b>Hamza Mubin</b></sub>
-                </a>
-            </td>
-            <td align="center">
-                <a href="https://github.com/Hamza1821">
-                    <img src="https://avatars.githubusercontent.com/u/118290407?v=4" width="100;" alt="Hamza1821"/>
-                    <br />
-                    <sub><b>Hamza Mubin</b></sub>
                 </a>
             </td>
             <td align="center">
@@ -550,24 +499,10 @@
                 </a>
             </td>
             <td align="center">
-<<<<<<< HEAD
-
-                <a href="https://github.com/Lighting-pixel">
-                    <img src="https://avatars.githubusercontent.com/u/77742960?v=4" width="100;" alt="Lighting-pixel"/>
-                    <br />
-                    <sub><b>Ayan </b></sub>
-
-                <a href="https://github.com/4F24L">
-                    <img src="https://avatars.githubusercontent.com/u/108697331?v=4" width="100;" alt="4F24L"/>
-                    <br />
-                    <sub><b>Md Afzal Mir</b></sub>
-
-=======
                 <a href="https://github.com/varshapandiann">
                     <img src="https://avatars.githubusercontent.com/u/139967182?v=4" width="100;" alt="varshapandiann"/>
                     <br />
                     <sub><b>Varsha Pandian</b></sub>
->>>>>>> 14da557a
                 </a>
             </td>
 		</tr>
@@ -580,23 +515,31 @@
                 </a>
             </td>
             <td align="center">
-<<<<<<< HEAD
-                <a href="https://github.com/Bhumika-00">
-                    <img src="https://avatars.githubusercontent.com/u/178026966?v=4" width="100;" alt="Bhumika-00"/>
-                    <br />
-                    <sub><b>Bhumika Sharma</b></sub>
-
-                <a href="https://github.com/AswaniBolisetti">
-                    <img src="https://avatars.githubusercontent.com/u/117751107?v=4" width="100;" alt="AswaniBolisetti"/>
-                    <br />
-                    <sub><b>Aswani Bolisetti </b></sub>
-
-=======
                 <a href="https://github.com/samar12-rad">
                     <img src="https://avatars.githubusercontent.com/u/128586929?v=4" width="100;" alt="samar12-rad"/>
                     <br />
                     <sub><b>Samarth Vaidya</b></sub>
->>>>>>> 14da557a
+                </a>
+            </td>
+            <td align="center">
+                <a href="https://github.com/Saaarthak0102">
+                    <img src="https://avatars.githubusercontent.com/u/174188123?v=4" width="100;" alt="Saaarthak0102"/>
+                    <br />
+                    <sub><b>Sarthak</b></sub>
+                </a>
+            </td>
+            <td align="center">
+                <a href="https://github.com/pratheekv39">
+                    <img src="https://avatars.githubusercontent.com/u/165366548?v=4" width="100;" alt="pratheekv39"/>
+                    <br />
+                    <sub><b>V Pratheek </b></sub>
+                </a>
+            </td>
+            <td align="center">
+                <a href="https://github.com/IRFANSARI">
+                    <img src="https://avatars.githubusercontent.com/u/71096605?v=4" width="100;" alt="IRFANSARI"/>
+                    <br />
+                    <sub><b>Irfan Ansari</b></sub>
                 </a>
             </td>
             <td align="center">
@@ -606,6 +549,8 @@
                     <sub><b>Yash Kumar Saini</b></sub>
                 </a>
             </td>
+		</tr>
+		<tr>
             <td align="center">
                 <a href="https://github.com/khurshed07">
                     <img src="https://avatars.githubusercontent.com/u/114801597?v=4" width="100;" alt="khurshed07"/>
@@ -614,30 +559,24 @@
                 </a>
             </td>
             <td align="center">
-                <a href="https://github.com/Saaarthak0102">
-                    <img src="https://avatars.githubusercontent.com/u/174188123?v=4" width="100;" alt="Saaarthak0102"/>
-                    <br />
-                    <sub><b>Sarthak</b></sub>
-                <a href="https://github.com/IRFANSARI">
-                    <img src="https://avatars.githubusercontent.com/u/71096605?v=4" width="100;" alt="IRFANSARI"/>
-                    <br />
-                    <sub><b>Irfan Ansari</b></sub>
-                </a>
-            </td>
-            <td align="center">
-                <a href="https://github.com/pratheekv39">
-                    <img src="https://avatars.githubusercontent.com/u/165366548?v=4" width="100;" alt="pratheekv39"/>
-                    <br />
-                    <sub><b>V Pratheek </b></sub>
-                </a>
-            </td>
-		</tr>
-		<tr>
-            <td align="center">
-                <a href="https://github.com/khurshed07">
-                    <img src="https://avatars.githubusercontent.com/u/114801597?v=4" width="100;" alt="khurshed07"/>
-                    <br />
-                    <sub><b>khurshed Ansari</b></sub>
+                <a href="https://github.com/karanmaheshwari16">
+                    <img src="https://avatars.githubusercontent.com/u/154254173?v=4" width="100;" alt="karanmaheshwari16"/>
+                    <br />
+                    <sub><b>karanmaheshwari16</b></sub>
+                </a>
+            </td>
+            <td align="center">
+                <a href="https://github.com/tanushrigoel">
+                    <img src="https://avatars.githubusercontent.com/u/115028578?v=4" width="100;" alt="tanushrigoel"/>
+                    <br />
+                    <sub><b>tanushrigoel</b></sub>
+                </a>
+            </td>
+            <td align="center">
+                <a href="https://github.com/Soumya03007">
+                    <img src="https://avatars.githubusercontent.com/u/164558135?v=4" width="100;" alt="Soumya03007"/>
+                    <br />
+                    <sub><b>Soumyadeep Paul</b></sub>
                 </a>
             </td>
             <td align="center">
@@ -648,6 +587,15 @@
                 </a>
             </td>
             <td align="center">
+                <a href="https://github.com/MithanshuHedau">
+                    <img src="https://avatars.githubusercontent.com/u/144697427?v=4" width="100;" alt="MithanshuHedau"/>
+                    <br />
+                    <sub><b>Mithanshu Hedau</b></sub>
+                </a>
+            </td>
+		</tr>
+		<tr>
+            <td align="center">
                 <a href="https://github.com/17arindam">
                     <img src="https://avatars.githubusercontent.com/u/65901047?v=4" width="100;" alt="17arindam"/>
                     <br />
@@ -655,38 +603,6 @@
                 </a>
             </td>
             <td align="center">
-                <a href="https://github.com/Soumya03007">
-                    <img src="https://avatars.githubusercontent.com/u/164558135?v=4" width="100;" alt="Soumya03007"/>
-                    <br />
-                    <sub><b>Soumyadeep Paul</b></sub>
-                </a>
-            </td>
-            <td align="center">
-                <a href="https://github.com/tanushrigoel">
-                    <img src="https://avatars.githubusercontent.com/u/115028578?v=4" width="100;" alt="tanushrigoel"/>
-                    <br />
-                    <sub><b>tanushrigoel</b></sub>
-                </a>
-            </td>
-            <td align="center">
-                <a href="https://github.com/karanmaheshwari16">
-                    <img src="https://avatars.githubusercontent.com/u/154254173?v=4" width="100;" alt="karanmaheshwari16"/>
-                <a href="https://github.com/MithanshuHedau">
-                    <img src="https://avatars.githubusercontent.com/u/144697427?v=4" width="100;" alt="MithanshuHedau"/>
-                    <br />
-                    <sub><b>Mithanshu Hedau</b></sub>
-                </a>
-            </td>
-		</tr>
-		<tr>
-            <td align="center">
-                <a href="https://github.com/17arindam">
-                    <img src="https://avatars.githubusercontent.com/u/65901047?v=4" width="100;" alt="17arindam"/>
-                    <br />
-                    <sub><b>karanmaheshwari16</b></sub>
-                </a>
-            </td>
-            <td align="center">
                 <a href="https://github.com/770navyasharma">
                     <img src="https://avatars.githubusercontent.com/u/115488727?v=4" width="100;" alt="770navyasharma"/>
                     <br />
@@ -708,90 +624,54 @@
                 </a>
             </td>
             <td align="center">
+                <a href="https://github.com/AdityaJani616">
+                    <img src="https://avatars.githubusercontent.com/u/108350583?v=4" width="100;" alt="AdityaJani616"/>
+                    <br />
+                    <sub><b>Aditya Jani</b></sub>
+                </a>
+            </td>
+            <td align="center">
                 <a href="https://github.com/yogeswari05">
                     <img src="https://avatars.githubusercontent.com/u/137740335?v=4" width="100;" alt="yogeswari05"/>
                     <br />
                     <sub><b>Chekka Yogeswari</b></sub>
                 </a>
             </td>
+		</tr>
+		<tr>
             <td align="center">
                 <a href="https://github.com/vedhcet-07">
                     <img src="https://avatars.githubusercontent.com/u/176995332?v=4" width="100;" alt="vedhcet-07"/>
                     <br />
                     <sub><b>Vishwas M D</b></sub>
-
-                <a href="https://github.com/AdityaJani616">
-                    <img src="https://avatars.githubusercontent.com/u/108350583?v=4" width="100;" alt="AdityaJani616"/>
-                    <br />
-                    <sub><b>Aditya Jani</b></sub>
-                </a>
-            </td>
-            <td align="center">
-                <a href="https://github.com/yogeswari05">
-                    <img src="https://avatars.githubusercontent.com/u/137740335?v=4" width="100;" alt="yogeswari05"/>
-                    <br />
-                    <sub><b>Chekka Yogeswari</b></sub>
-                </a>
-            </td>
-		</tr>
-		<tr>
+                </a>
+            </td>
+            <td align="center">
+                <a href="https://github.com/AmanPathan">
+                    <img src="https://avatars.githubusercontent.com/u/76259086?v=4" width="100;" alt="AmanPathan"/>
+                    <br />
+                    <sub><b>Ronin</b></sub>
+                </a>
+            </td>
+            <td align="center">
+                <a href="https://github.com/meghanakn473">
+                    <img src="https://avatars.githubusercontent.com/u/165137755?v=4" width="100;" alt="meghanakn473"/>
+                    <br />
+                    <sub><b>K N Meghana</b></sub>
+                </a>
+            </td>
+            <td align="center">
+                <a href="https://github.com/Bhum-ika">
+                    <img src="https://avatars.githubusercontent.com/u/91523494?v=4" width="100;" alt="Bhum-ika"/>
+                    <br />
+                    <sub><b>Bhumika Sharma</b></sub>
+                </a>
+            </td>
             <td align="center">
                 <a href="https://github.com/AE-Hertz">
                     <img src="https://avatars.githubusercontent.com/u/93651229?v=4" width="100;" alt="AE-Hertz"/>
                     <br />
                     <sub><b>Abhinandan</b></sub>
-                <a href="https://github.com/vedhcet-07">
-                    <img src="https://avatars.githubusercontent.com/u/176995332?v=4" width="100;" alt="vedhcet-07"/>
-                    <br />
-                    <sub><b>Vishwas M D</b></sub>
-                </a>
-            </td>
-            <td align="center">
-                <a href="https://github.com/AmanPathan">
-                    <img src="https://avatars.githubusercontent.com/u/76259086?v=4" width="100;" alt="AmanPathan"/>
-                    <br />
-                    <sub><b>Ronin</b></sub>
-                </a>
-            </td>
-            <td align="center">
-                <a href="https://github.com/MithanshuHedau">
-                    <img src="https://avatars.githubusercontent.com/u/144697427?v=4" width="100;" alt="MithanshuHedau"/>
-                    <br />
-                    <sub><b>Mithanshu Hedau</b></sub>
-                </a>
-            </td>
-            <td align="center">
-                <a href="https://github.com/meghanakn473">
-                    <img src="https://avatars.githubusercontent.com/u/165137755?v=4" width="100;" alt="meghanakn473"/>
-                    <br />
-                    <sub><b>K N Meghana</b></sub>
-                </a>
-            </td>
-            <td align="center">
-                <a href="https://github.com/Bhum-ika">
-                    <img src="https://avatars.githubusercontent.com/u/91523494?v=4" width="100;" alt="Bhum-ika"/>
-                    <br />
-                    <sub><b>Bhumika Sharma</b></sub>
-
-                <a href="https://github.com/meghanakn473">
-                    <img src="https://avatars.githubusercontent.com/u/165137755?v=4" width="100;" alt="meghanakn473"/>
-                    <br />
-                    <sub><b>K N Meghana</b></sub>
-                </a>
-            </td>
-            <td align="center">
-                <a href="https://github.com/Bhum-ika">
-                    <img src="https://avatars.githubusercontent.com/u/91523494?v=4" width="100;" alt="Bhum-ika"/>
-                    <br />
-                    <sub><b>Bhumika Sharma</b></sub>
-                </a>
-            </td>
-            <td align="center">
-                <a href="https://github.com/AE-Hertz">
-                    <img src="https://avatars.githubusercontent.com/u/93651229?v=4" width="100;" alt="AE-Hertz"/>
-                    <br />
-                    <sub><b>Abhinandan</b></sub>
-
                 </a>
             </td>
             <td align="center">
@@ -801,10 +681,8 @@
                     <sub><b>Subham Singh</b></sub>
                 </a>
             </td>
-
-		</tr>
-		<tr>
-
+		</tr>
+		<tr>
             <td align="center">
                 <a href="https://github.com/Khushi-51">
                     <img src="https://avatars.githubusercontent.com/u/139145505?v=4" width="100;" alt="Khushi-51"/>
@@ -812,8 +690,6 @@
                     <sub><b>Khushi</b></sub>
                 </a>
             </td>
-		</tr>
-		<tr>
             <td align="center">
                 <a href="https://github.com/shalini-bhandari">
                     <img src="https://avatars.githubusercontent.com/u/76897566?v=4" width="100;" alt="shalini-bhandari"/>
@@ -829,17 +705,10 @@
                 </a>
             </td>
             <td align="center">
-<<<<<<< HEAD
-                <a href="https://github.com/AdityaJani616">
-                    <img src="https://avatars.githubusercontent.com/u/108350583?v=4" width="100;" alt="AdityaJani616"/>
-                    <br />
-                    <sub><b>Aditya Jani</b></sub>
-=======
                 <a href="https://github.com/akash70629">
                     <img src="https://avatars.githubusercontent.com/u/76689571?v=4" width="100;" alt="akash70629"/>
                     <br />
                     <sub><b>Akash Das</b></sub>
->>>>>>> 14da557a
                 </a>
             </td>
             <td align="center">
@@ -961,6 +830,13 @@
                 </a>
             </td>
             <td align="center">
+                <a href="https://github.com/Uvesh99">
+                    <img src="https://avatars.githubusercontent.com/u/140742468?v=4" width="100;" alt="Uvesh99"/>
+                    <br />
+                    <sub><b>Uvesh99</b></sub>
+                </a>
+            </td>
+            <td align="center">
                 <a href="https://github.com/Suvadip-sana">
                     <img src="https://avatars.githubusercontent.com/u/78638404?v=4" width="100;" alt="Suvadip-sana"/>
                     <br />
@@ -968,6 +844,80 @@
                 </a>
             </td>
             <td align="center">
+                <a href="https://github.com/Akki-58">
+                    <img src="https://avatars.githubusercontent.com/u/154585091?v=4" width="100;" alt="Akki-58"/>
+                    <br />
+                    <sub><b>AJ</b></sub>
+                </a>
+            </td>
+            <td align="center">
+                <a href="https://github.com/Aditijainnn">
+                    <img src="https://avatars.githubusercontent.com/u/144632601?v=4" width="100;" alt="Aditijainnn"/>
+                    <br />
+                    <sub><b>Aditi</b></sub>
+                </a>
+            </td>
+		</tr>
+		<tr>
+            <td align="center">
+                <a href="https://github.com/ChetanSingh14">
+                    <img src="https://avatars.githubusercontent.com/u/153702696?v=4" width="100;" alt="ChetanSingh14"/>
+                    <br />
+                    <sub><b>Chetan SIngh</b></sub>
+                </a>
+            </td>
+            <td align="center">
+                <a href="https://github.com/RahulScripted">
+                    <img src="https://avatars.githubusercontent.com/u/181909739?v=4" width="100;" alt="RahulScripted"/>
+                    <br />
+                    <sub><b>RahulScripted</b></sub>
+                </a>
+            </td>
+            <td align="center">
+                <a href="https://github.com/meghanakn22">
+                    <img src="https://avatars.githubusercontent.com/u/172406754?v=4" width="100;" alt="meghanakn22"/>
+                    <br />
+                    <sub><b>meghanakn22</b></sub>
+                </a>
+            </td>
+            <td align="center">
+                <a href="https://github.com/kartik1112">
+                    <img src="https://avatars.githubusercontent.com/u/67007907?v=4" width="100;" alt="kartik1112"/>
+                    <br />
+                    <sub><b>Kartik Buttan</b></sub>
+                </a>
+            </td>
+            <td align="center">
+                <a href="https://github.com/Kratik1093">
+                    <img src="https://avatars.githubusercontent.com/u/153417068?v=4" width="100;" alt="Kratik1093"/>
+                    <br />
+                    <sub><b>Kratik Mandloi </b></sub>
+                </a>
+            </td>
+            <td align="center">
+                <a href="https://github.com/Mahi3454">
+                    <img src="https://avatars.githubusercontent.com/u/161104919?v=4" width="100;" alt="Mahi3454"/>
+                    <br />
+                    <sub><b>Mahi3454</b></sub>
+                </a>
+            </td>
+		</tr>
+		<tr>
+            <td align="center">
+                <a href="https://github.com/NishantRana07">
+                    <img src="https://avatars.githubusercontent.com/u/126577697?v=4" width="100;" alt="NishantRana07"/>
+                    <br />
+                    <sub><b>Nishant Rana</b></sub>
+                </a>
+            </td>
+            <td align="center">
+                <a href="https://github.com/rajatsinghal02">
+                    <img src="https://avatars.githubusercontent.com/u/112543741?v=4" width="100;" alt="rajatsinghal02"/>
+                    <br />
+                    <sub><b>Rajat singhal</b></sub>
+                </a>
+            </td>
+            <td align="center">
                 <a href="https://github.com/RchtDshr">
                     <img src="https://avatars.githubusercontent.com/u/58704284?v=4" width="100;" alt="RchtDshr"/>
                     <br />
@@ -975,148 +925,80 @@
                 </a>
             </td>
             <td align="center">
-                <a href="https://github.com/rajatsinghal02">
-                    <img src="https://avatars.githubusercontent.com/u/112543741?v=4" width="100;" alt="rajatsinghal02"/>
-                    <br />
-                    <sub><b>Rajat singhal</b></sub>
-                </a>
-            </td>
-            <td align="center">
-                <a href="https://github.com/NishantRana07">
-                    <img src="https://avatars.githubusercontent.com/u/126577697?v=4" width="100;" alt="NishantRana07"/>
-                    <br />
-                    <sub><b>Nishant Rana</b></sub>
-                </a>
-            </td>
-            <td align="center">
-                <a href="https://github.com/Mahi3454">
-                    <img src="https://avatars.githubusercontent.com/u/161104919?v=4" width="100;" alt="Mahi3454"/>
-                    <br />
-                    <sub><b>Mahi3454</b></sub>
-                <a href="https://github.com/Uvesh99">
-                    <img src="https://avatars.githubusercontent.com/u/140742468?v=4" width="100;" alt="Uvesh99"/>
-                    <br />
-                    <sub><b>Uvesh99</b></sub>
-                </a>
-            </td>
-            <td align="center">
-                <a href="https://github.com/Suvadip-sana">
-                    <img src="https://avatars.githubusercontent.com/u/78638404?v=4" width="100;" alt="Suvadip-sana"/>
-                    <br />
-                    <sub><b>Suvadip Sana</b></sub>
-                </a>
-            </td>
-            <td align="center">
-                <a href="https://github.com/Akki-58">
-                    <img src="https://avatars.githubusercontent.com/u/154585091?v=4" width="100;" alt="Akki-58"/>
-                    <br />
-                    <sub><b>AJ</b></sub>
-                </a>
-            </td>
-            <td align="center">
-                <a href="https://github.com/Aditijainnn">
-                    <img src="https://avatars.githubusercontent.com/u/144632601?v=4" width="100;" alt="Aditijainnn"/>
-                    <br />
-                    <sub><b>Aditi</b></sub>
-                </a>
-            </td>
-		</tr>
-		<tr>
-            <td align="center">
-                <a href="https://github.com/ChetanSingh14">
-                    <img src="https://avatars.githubusercontent.com/u/153702696?v=4" width="100;" alt="ChetanSingh14"/>
-                    <br />
-<<<<<<< HEAD
-                    <sub><b>Nishant Rana</b></sub>
-
-=======
-                    <sub><b>Chetan SIngh</b></sub>
->>>>>>> 14da557a
-                </a>
-            </td>
-            <td align="center">
-                <a href="https://github.com/RahulScripted">
-                    <img src="https://avatars.githubusercontent.com/u/181909739?v=4" width="100;" alt="RahulScripted"/>
-                    <br />
-                    <sub><b>RahulScripted</b></sub>
-                </a>
-            </td>
-            <td align="center">
-<<<<<<< HEAD
-                <a href="https://github.com/kartik1112">
-                    <img src="https://avatars.githubusercontent.com/u/67007907?v=4" width="100;" alt="kartik1112"/>
-                    <br />
-                    <sub><b>Kartik Buttan</b></sub>
-                </a>
-            </td>
-            <td align="center">
-                <a href="https://github.com/meghanakn22">
-                    <img src="https://avatars.githubusercontent.com/u/172406754?v=4" width="100;" alt="meghanakn22"/>
-                    <br />
-                    <sub><b>meghanakn22</b></sub>
-                </a>
-            </td>
-            <td align="center">
-                <a href="https://github.com/RahulScripted">
-                    <img src="https://avatars.githubusercontent.com/u/181909739?v=4" width="100;" alt="RahulScripted"/>
-                    <br />
-                    <sub><b>RahulScripted</b></sub>
-                </a>
-            </td>
-            <td align="center">
-                <a href="https://github.com/Akki-58">
-                    <img src="https://avatars.githubusercontent.com/u/154585091?v=4" width="100;" alt="Akki-58"/>
-                    <br />
-                    <sub><b>AJ</b></sub>
-                </a>
-            </td>
-            <td align="center">
-                <a href="https://github.com/akash70629">
-                    <img src="https://avatars.githubusercontent.com/u/76689571?v=4" width="100;" alt="akash70629"/>
-                    <br />
-                    <sub><b>Akash Das</b></sub>
-
-                <a href="https://github.com/Kratik1093">
-                    <img src="https://avatars.githubusercontent.com/u/153417068?v=4" width="100;" alt="Kratik1093"/>
-=======
-                <a href="https://github.com/meghanakn22">
-                    <img src="https://avatars.githubusercontent.com/u/172406754?v=4" width="100;" alt="meghanakn22"/>
->>>>>>> 14da557a
-                    <br />
-                    <sub><b>meghanakn22</b></sub>
-                </a>
-            </td>
-            <td align="center">
-                <a href="https://github.com/kartik1112">
-                    <img src="https://avatars.githubusercontent.com/u/67007907?v=4" width="100;" alt="kartik1112"/>
-                    <br />
-                    <sub><b>Kartik Buttan</b></sub>
-                </a>
-            </td>
-            <td align="center">
-                <a href="https://github.com/Kratik1093">
-                    <img src="https://avatars.githubusercontent.com/u/153417068?v=4" width="100;" alt="Kratik1093"/>
-                    <br />
-                    <sub><b>Kratik Mandloi </b></sub>
-                </a>
-            </td>
-            <td align="center">
-                <a href="https://github.com/Mahi3454">
-                    <img src="https://avatars.githubusercontent.com/u/161104919?v=4" width="100;" alt="Mahi3454"/>
-                    <br />
-<<<<<<< HEAD
-                    <sub><b>AJ</b></sub>
-
-=======
-                    <sub><b>Mahi3454</b></sub>
->>>>>>> 14da557a
-                </a>
-            </td>
-		</tr>
-		<tr>
-            <td align="center">
-<<<<<<< HEAD
-
+                <a href="https://github.com/purnima2904">
+                    <img src="https://avatars.githubusercontent.com/u/149002244?v=4" width="100;" alt="purnima2904"/>
+                    <br />
+                    <sub><b>Purnima Gupta</b></sub>
+                </a>
+            </td>
+            <td align="center">
+                <a href="https://github.com/adwityac">
+                    <img src="https://avatars.githubusercontent.com/u/102909367?v=4" width="100;" alt="adwityac"/>
+                    <br />
+                    <sub><b>Adwitya Chakraborty</b></sub>
+                </a>
+            </td>
+            <td align="center">
+                <a href="https://github.com/aasritha-24">
+                    <img src="https://avatars.githubusercontent.com/u/171145729?v=4" width="100;" alt="aasritha-24"/>
+                    <br />
+                    <sub><b>aasritha-24</b></sub>
+                </a>
+            </td>
+		</tr>
+		<tr>
+            <td align="center">
+                <a href="https://github.com/Tusharb331">
+                    <img src="https://avatars.githubusercontent.com/u/120712500?v=4" width="100;" alt="Tusharb331"/>
+                    <br />
+                    <sub><b>Tushar Bansal</b></sub>
+                </a>
+            </td>
+            <td align="center">
+                <a href="https://github.com/sejals23">
+                    <img src="https://avatars.githubusercontent.com/u/183209584?v=4" width="100;" alt="sejals23"/>
+                    <br />
+                    <sub><b>Sejal</b></sub>
+                </a>
+            </td>
+            <td align="center">
+                <a href="https://github.com/RanaJay3101">
+                    <img src="https://avatars.githubusercontent.com/u/104300431?v=4" width="100;" alt="RanaJay3101"/>
+                    <br />
+                    <sub><b>Rana Jay</b></sub>
+                </a>
+            </td>
+            <td align="center">
+                <a href="https://github.com/Rahul7raj">
+                    <img src="https://avatars.githubusercontent.com/u/69787135?v=4" width="100;" alt="Rahul7raj"/>
+                    <br />
+                    <sub><b>Rahul7raj</b></sub>
+                </a>
+            </td>
+            <td align="center">
+                <a href="https://github.com/OmmDevgoswami">
+                    <img src="https://avatars.githubusercontent.com/u/127383096?v=4" width="100;" alt="OmmDevgoswami"/>
+                    <br />
+                    <sub><b>Omm Devgoswami</b></sub>
+                </a>
+            </td>
+            <td align="center">
+                <a href="https://github.com/oebelus">
+                    <img src="https://avatars.githubusercontent.com/u/71945388?v=4" width="100;" alt="oebelus"/>
+                    <br />
+                    <sub><b>Oebelus</b></sub>
+                </a>
+            </td>
+		</tr>
+		<tr>
+            <td align="center">
+                <a href="https://github.com/shubhagarwal1">
+                    <img src="https://avatars.githubusercontent.com/u/105449260?v=4" width="100;" alt="shubhagarwal1"/>
+                    <br />
+                    <sub><b>Shubh Agarwal</b></sub>
+                </a>
+            </td>
+            <td align="center">
                 <a href="https://github.com/LNischala">
                     <img src="https://avatars.githubusercontent.com/u/148078708?v=4" width="100;" alt="LNischala"/>
                     <br />
@@ -1124,187 +1006,6 @@
                 </a>
             </td>
             <td align="center">
-                <a href="https://github.com/shubhagarwal1">
-                    <img src="https://avatars.githubusercontent.com/u/105449260?v=4" width="100;" alt="shubhagarwal1"/>
-                    <br />
-                    <sub><b>Shubh Agarwal</b></sub>
-                </a>
-            </td>
-            <td align="center">
-                <a href="https://github.com/oebelus">
-                    <img src="https://avatars.githubusercontent.com/u/71945388?v=4" width="100;" alt="oebelus"/>
-                    <br />
-                    <sub><b>Oebelus</b></sub>
-                </a>
-            </td>
-            <td align="center">
-                <a href="https://github.com/OmmDevgoswami">
-                    <img src="https://avatars.githubusercontent.com/u/127383096?v=4" width="100;" alt="OmmDevgoswami"/>
-                    <br />
-                    <sub><b>Omm Devgoswami</b></sub>
-                </a>
-            </td>
-            <td align="center">
-                <a href="https://github.com/Rahul7raj">
-                    <img src="https://avatars.githubusercontent.com/u/69787135?v=4" width="100;" alt="Rahul7raj"/>
-                    <br />
-                    <sub><b>Rahul7raj</b></sub>
-
-                <a href="https://github.com/akash70629">
-                    <img src="https://avatars.githubusercontent.com/u/76689571?v=4" width="100;" alt="akash70629"/>
-=======
-                <a href="https://github.com/NishantRana07">
-                    <img src="https://avatars.githubusercontent.com/u/126577697?v=4" width="100;" alt="NishantRana07"/>
->>>>>>> 14da557a
-                    <br />
-                    <sub><b>Nishant Rana</b></sub>
-                </a>
-            </td>
-            <td align="center">
-                <a href="https://github.com/rajatsinghal02">
-                    <img src="https://avatars.githubusercontent.com/u/112543741?v=4" width="100;" alt="rajatsinghal02"/>
-                    <br />
-                    <sub><b>Rajat singhal</b></sub>
-                </a>
-            </td>
-            <td align="center">
-                <a href="https://github.com/RchtDshr">
-                    <img src="https://avatars.githubusercontent.com/u/58704284?v=4" width="100;" alt="RchtDshr"/>
-                    <br />
-                    <sub><b>Rachita Dashore</b></sub>
-                </a>
-            </td>
-            <td align="center">
-                <a href="https://github.com/purnima2904">
-                    <img src="https://avatars.githubusercontent.com/u/149002244?v=4" width="100;" alt="purnima2904"/>
-                    <br />
-                    <sub><b>Purnima Gupta</b></sub>
-                </a>
-            </td>
-            <td align="center">
-                <a href="https://github.com/adwityac">
-                    <img src="https://avatars.githubusercontent.com/u/102909367?v=4" width="100;" alt="adwityac"/>
-                    <br />
-<<<<<<< HEAD
-                    <sub><b>Omm Devgoswami</b></sub>
-
-                </a>
-            </td>
-            <td align="center">
-                <a href="https://github.com/RanaJay3101">
-                    <img src="https://avatars.githubusercontent.com/u/104300431?v=4" width="100;" alt="RanaJay3101"/>
-                    <br />
-                    <sub><b>Rana Jay</b></sub>
-=======
-                    <sub><b>Adwitya Chakraborty</b></sub>
-                </a>
-            </td>
-            <td align="center">
-                <a href="https://github.com/aasritha-24">
-                    <img src="https://avatars.githubusercontent.com/u/171145729?v=4" width="100;" alt="aasritha-24"/>
-                    <br />
-                    <sub><b>aasritha-24</b></sub>
->>>>>>> 14da557a
-                </a>
-            </td>
-		</tr>
-		<tr>
-            <td align="center">
-<<<<<<< HEAD
-
-                <a href="https://github.com/sejals23">
-                    <img src="https://avatars.githubusercontent.com/u/183209584?v=4" width="100;" alt="sejals23"/>
-                    <br />
-                    <sub><b>Sejal</b></sub>
-                </a>
-            </td>
-            <td align="center">
-                <a href="https://github.com/aasritha-24">
-                    <img src="https://avatars.githubusercontent.com/u/171145729?v=4" width="100;" alt="aasritha-24"/>
-                    <br />
-                    <sub><b>aasritha-24</b></sub>
-                </a>
-            </td>
-            <td align="center">
-                <a href="https://github.com/adwityac">
-                    <img src="https://avatars.githubusercontent.com/u/102909367?v=4" width="100;" alt="adwityac"/>
-                    <br />
-                    <sub><b>Adwitya Chakraborty</b></sub>
-                </a>
-            </td>
-            <td align="center">
-                <a href="https://github.com/purnima2904">
-                    <img src="https://avatars.githubusercontent.com/u/149002244?v=4" width="100;" alt="purnima2904"/>
-                    <br />
-                    <sub><b>Purnima Gupta</b></sub>
-
-                <a href="https://github.com/RanaJay3101">
-                    <img src="https://avatars.githubusercontent.com/u/104300431?v=4" width="100;" alt="RanaJay3101"/>
-=======
-                <a href="https://github.com/Tusharb331">
-                    <img src="https://avatars.githubusercontent.com/u/120712500?v=4" width="100;" alt="Tusharb331"/>
->>>>>>> 14da557a
-                    <br />
-                    <sub><b>Tushar Bansal</b></sub>
-                </a>
-            </td>
-            <td align="center">
-                <a href="https://github.com/sejals23">
-                    <img src="https://avatars.githubusercontent.com/u/183209584?v=4" width="100;" alt="sejals23"/>
-                    <br />
-                    <sub><b>Sejal</b></sub>
-                </a>
-            </td>
-            <td align="center">
-                <a href="https://github.com/RanaJay3101">
-                    <img src="https://avatars.githubusercontent.com/u/104300431?v=4" width="100;" alt="RanaJay3101"/>
-                    <br />
-                    <sub><b>Rana Jay</b></sub>
-                </a>
-            </td>
-            <td align="center">
-                <a href="https://github.com/Rahul7raj">
-                    <img src="https://avatars.githubusercontent.com/u/69787135?v=4" width="100;" alt="Rahul7raj"/>
-                    <br />
-                    <sub><b>Rahul7raj</b></sub>
-                </a>
-            </td>
-            <td align="center">
-                <a href="https://github.com/OmmDevgoswami">
-                    <img src="https://avatars.githubusercontent.com/u/127383096?v=4" width="100;" alt="OmmDevgoswami"/>
-                    <br />
-<<<<<<< HEAD
-                    <sub><b>Adwitya Chakraborty</b></sub>
-
-=======
-                    <sub><b>Omm Devgoswami</b></sub>
->>>>>>> 14da557a
-                </a>
-            </td>
-            <td align="center">
-                <a href="https://github.com/oebelus">
-                    <img src="https://avatars.githubusercontent.com/u/71945388?v=4" width="100;" alt="oebelus"/>
-                    <br />
-                    <sub><b>Oebelus</b></sub>
-                </a>
-            </td>
-		</tr>
-		<tr>
-            <td align="center">
-                <a href="https://github.com/shubhagarwal1">
-                    <img src="https://avatars.githubusercontent.com/u/105449260?v=4" width="100;" alt="shubhagarwal1"/>
-                    <br />
-                    <sub><b>Shubh Agarwal</b></sub>
-                </a>
-            </td>
-            <td align="center">
-                <a href="https://github.com/LNischala">
-                    <img src="https://avatars.githubusercontent.com/u/148078708?v=4" width="100;" alt="LNischala"/>
-                    <br />
-                    <sub><b>LNischala</b></sub>
-                </a>
-            </td>
-            <td align="center">
                 <a href="https://github.com/krishpathak">
                     <img src="https://avatars.githubusercontent.com/u/142569867?v=4" width="100;" alt="krishpathak"/>
                     <br />
@@ -1342,20 +1043,6 @@
                 </a>
             </td>
             <td align="center">
-<<<<<<< HEAD
-                <a href="https://github.com/ChetanSingh14">
-                    <img src="https://avatars.githubusercontent.com/u/153702696?v=4" width="100;" alt="ChetanSingh14"/>
-                    <br />
-                    <sub><b>Chetan SIngh</b></sub>
-                </a>
-            </td>
-
-		</tr>
-		<tr>
-
-            <td align="center">
-=======
->>>>>>> 14da557a
                 <a href="https://github.com/ArchanRD">
                     <img src="https://avatars.githubusercontent.com/u/74826173?v=4" width="100;" alt="ArchanRD"/>
                     <br />
@@ -1369,8 +1056,6 @@
                     <sub><b>Anushka Chouhan</b></sub>
                 </a>
             </td>
-		</tr>
-		<tr>
             <td align="center">
                 <a href="https://github.com/Ananya-vastare">
                     <img src="https://avatars.githubusercontent.com/u/116643029?v=4" width="100;" alt="Ananya-vastare"/>
