# [Algo](https://ajay-dhangar.github.io/algo/) - Open Source Algorithm Repository

Welcome to **Algo**, an open-source project that provides developers with algorithmic solutions and resources. Whether you're a beginner or an experienced coder, you can contribute, learn, and grow with us! 🚀

## Project Overview

Algo provides a collection of well-documented algorithmic solutions written in various programming languages, covering a range of topics like sorting, searching, dynamic programming, and more.

### Pick up Topics

- [DSA Roadmap](https://roadmap.sh/datastructures-and-algorithms)

We aim to:
- Create an extensive library of algorithms in different languages
- Help developers learn algorithmic problem-solving
- Foster open-source contribution and collaboration

## Features

- **Multi-language Support**: Algorithms in multiple programming languages
- **Beginner-Friendly**: Well-structured, easy-to-understand explanations
- **Open Source Contributions**: Welcoming developers at all levels to contribute
- **Community Forum**: A new interactive platform where developers can ask questions, share ideas, and collaborate in real-time. This forum will help bridge the gap between beginners and experts, allowing for deeper engagement and problem-solving.

## Website

This website is built using [Docusaurus 3](https://docusaurus.io/), a modern static website generator.

## Installation

```bash
$ npm install
```

## Local Development

```bash
$ npm start
```

This command starts a local development server and opens a browser window. Most changes are reflected live without having to restart the server.

## Build

```bash
$ npm run build
```

This command generates static content into the `build` directory, which can be served using any static content hosting service.

## Deployment

### Using SSH:

```bash
$ USE_SSH=true npm run deploy
```

### Not using SSH:

```bash
$ GIT_USER=<Your GitHub username> npm run deploy
```

If you are using GitHub Pages for hosting, this command is a convenient way to build the website and push to the `gh-pages` branch.

## Contributing

We welcome contributions from developers of all experience levels. Please refer to the [CONTRIBUTING.md](./CONTRIBUTING.md) file for guidelines.

## Our Valuable Contributors ❤️✨

We are grateful to all the contributors who have helped improve this project. Your contributions are what make this project better!

<!-- readme: contributors -start -->
<table>
	<tbody>
		<tr>
            <td align="center">
                <a href="https://github.com/ajay-dhangar">
                    <img src="https://avatars.githubusercontent.com/u/99037494?v=4" width="100;" alt="ajay-dhangar"/>
                    <br />
                    <sub><b>Founder of Algo</b></sub>
                </a>
            </td>
            <td align="center">
                <a href="https://github.com/pavitraag">
                    <img src="https://avatars.githubusercontent.com/u/100479594?v=4" width="100;" alt="pavitraag"/>
                    <br />
                    <sub><b>Pavitraa G</b></sub>
                </a>
            </td>
            <td align="center">
                <a href="https://github.com/shravya312">
                    <img src="https://avatars.githubusercontent.com/u/125795769?v=4" width="100;" alt="shravya312"/>
                    <br />
                    <sub><b>Shravya H Jain</b></sub>
                </a>
            </td>
            <td align="center">
                <a href="https://github.com/T-Rahul-prabhu-38">
                    <img src="https://avatars.githubusercontent.com/u/167653990?v=4" width="100;" alt="T-Rahul-prabhu-38"/>
                    <br />
                    <sub><b>t rahul prabhu</b></sub>
                </a>
            </td>
            <td align="center">
                <a href="https://github.com/Gopal0Gupta">
                    <img src="https://avatars.githubusercontent.com/u/114791914?v=4" width="100;" alt="Gopal0Gupta"/>
                    <br />
                    <sub><b>Gopal Gupta</b></sub>
                </a>
            </td>
            <td align="center">
                <a href="https://github.com/Shariq2003">
                    <img src="https://avatars.githubusercontent.com/u/109452033?v=4" width="100;" alt="Shariq2003"/>
                    <br />
                    <sub><b>Shariq</b></sub>
                </a>
            </td>
		</tr>
		<tr>
            <td align="center">
                <a href="https://github.com/Ankitha2130">
                    <img src="https://avatars.githubusercontent.com/u/149484435?v=4" width="100;" alt="Ankitha2130"/>
                    <br />
                    <sub><b>Ankitha R</b></sub>
                </a>
            </td>
            <td align="center">
                <a href="https://github.com/KapuluruBhuvaneswariVspdbct">
                    <img src="https://avatars.githubusercontent.com/u/165504668?v=4" width="100;" alt="KapuluruBhuvaneswariVspdbct"/>
                    <br />
                    <sub><b>Bhuvaneswari Kapuluru</b></sub>
                </a>
            </td>
            <td align="center">
                <a href="https://github.com/Mahateaa">
                    <img src="https://avatars.githubusercontent.com/u/160406913?v=4" width="100;" alt="Mahateaa"/>
                    <br />
                    <sub><b>Mahathi</b></sub>
                </a>
            </td>
            <td align="center">
                <a href="https://github.com/AbhijitMotekar99">
                    <img src="https://avatars.githubusercontent.com/u/109235675?v=4" width="100;" alt="AbhijitMotekar99"/>
                    <br />
                    <sub><b>Abhijit Motekar</b></sub>
                </a>
            </td>
            <td align="center">
                <a href="https://github.com/ananyag309">
                    <img src="https://avatars.githubusercontent.com/u/145869907?v=4" width="100;" alt="ananyag309"/>
                    <br />
                    <sub><b>Ananya Gupta</b></sub>
                </a>
            </td>
            <td align="center">
                <a href="https://github.com/J-B-Mugundh">
                    <img src="https://avatars.githubusercontent.com/u/98593517?v=4" width="100;" alt="J-B-Mugundh"/>
                    <br />
                    <sub><b>Mugundh J B</b></sub>
                </a>
            </td>
		</tr>
		<tr>
            <td align="center">
                <a href="https://github.com/PavanTeja2005">
                    <img src="https://avatars.githubusercontent.com/u/98730339?v=4" width="100;" alt="PavanTeja2005"/>
                    <br />
                    <sub><b>PavanTeja2005</b></sub>
                </a>
            </td>
            <td align="center">
                <a href="https://github.com/kRajoria121">
                    <img src="https://avatars.githubusercontent.com/u/138133004?v=4" width="100;" alt="kRajoria121"/>
                    <br />
                    <sub><b>Kundan Rajoria</b></sub>
                </a>
            </td>
            <td align="center">
                <a href="https://github.com/haseebzaki-07">
                    <img src="https://avatars.githubusercontent.com/u/147314463?v=4" width="100;" alt="haseebzaki-07"/>
                    <br />
                    <sub><b>Haseeb Zaki</b></sub>
                </a>
            </td>
            <td align="center">
                <a href="https://github.com/Riyachauhan11">
                    <img src="https://avatars.githubusercontent.com/u/96919050?v=4" width="100;" alt="Riyachauhan11"/>
                    <br />
                    <sub><b>Riya Chauhan</b></sub>
                </a>
            </td>
            <td align="center">
                <a href="https://github.com/shimmer12">
                    <img src="https://avatars.githubusercontent.com/u/92056170?v=4" width="100;" alt="shimmer12"/>
                    <br />
                    <sub><b>Srishti Soni</b></sub>
                </a>
            </td>
            <td align="center">
                <a href="https://github.com/monishkumardvs">
                    <img src="https://avatars.githubusercontent.com/u/125813798?v=4" width="100;" alt="monishkumardvs"/>
                    <br />
                    <sub><b>monishkumardvs</b></sub>
                </a>
            </td>
		</tr>
		<tr>
            <td align="center">
                <a href="https://github.com/nishant4500">
                    <img src="https://avatars.githubusercontent.com/u/135944619?v=4" width="100;" alt="nishant4500"/>
                    <br />
                    <sub><b>nishant4500</b></sub>
                </a>
            </td>
            <td align="center">
                <a href="https://github.com/kjl98">
                    <img src="https://avatars.githubusercontent.com/u/156598237?v=4" width="100;" alt="kjl98"/>
                    <br />
                    <sub><b>Kajal Ahirwar</b></sub>
                </a>
            </td>
		</tr>
		<tr>
            <td align="center">
                <a href="https://github.com/govindumeesala">
                    <img src="https://avatars.githubusercontent.com/u/129055361?v=4" width="100;" alt="govindumeesala"/>
                    <br />
                    <sub><b>Meesala Govindu</b></sub>
                </a>
            </td>
            <td align="center">
                <a href="https://github.com/Hamza1821">
                    <img src="https://avatars.githubusercontent.com/u/118290407?v=4" width="100;" alt="Hamza1821"/>
                    <br />
                    <sub><b>Hamza Mubin</b></sub>
                </a>
            </td>
            <td align="center">
                <a href="https://github.com/anshika-1102">
                    <img src="https://avatars.githubusercontent.com/u/122305104?v=4" width="100;" alt="anshika-1102"/>
                    <br />
                    <sub><b>anshika-1102</b></sub>
                </a>
            </td>
            <td align="center">
<<<<<<< HEAD
                <a href="https://github.com/Hamza1821">
                    <img src="https://avatars.githubusercontent.com/u/118290407?v=4" width="100;" alt="Hamza1821"/>
                    <br />
                    <sub><b>Hamza Mubin</b></sub>
                </a>
            </td>
=======
                <a href="https://github.com/jvkousthub">
                    <img src="https://avatars.githubusercontent.com/u/162019723?v=4" width="100;" alt="jvkousthub"/>
                    <br />
                    <sub><b>Kousthub J V</b></sub>
                </a>
            </td>
		</tr>
		<tr>
>>>>>>> c5b9a047
            <td align="center">
                <a href="https://github.com/sriraghavi22">
                    <img src="https://avatars.githubusercontent.com/u/140194099?v=4" width="100;" alt="sriraghavi22"/>
                    <br />
                    <sub><b>sriraghavi22</b></sub>
                </a>
            </td>
            <td align="center">
<<<<<<< HEAD
                <a href="https://github.com/samar12-rad">
                    <img src="https://avatars.githubusercontent.com/u/128586929?v=4" width="100;" alt="samar12-rad"/>
                    <br />
                    <sub><b>Samarth Vaidya</b></sub>
                </a>
            </td>
		</tr>
		<tr>
            <td align="center">
                <a href="https://github.com/4F24L">
                    <img src="https://avatars.githubusercontent.com/u/108697331?v=4" width="100;" alt="4F24L"/>
                    <br />
                    <sub><b>Md Afzal Mir</b></sub>
=======
                <a href="https://github.com/IkkiOcean">
                    <img src="https://avatars.githubusercontent.com/u/76002919?v=4" width="100;" alt="IkkiOcean"/>
                    <br />
                    <sub><b>Vivek Prakash</b></sub>
>>>>>>> c5b9a047
                </a>
            </td>
            <td align="center">
                <a href="https://github.com/priyashuu">
                    <img src="https://avatars.githubusercontent.com/u/150767072?v=4" width="100;" alt="priyashuu"/>
                    <br />
                    <sub><b>Priya </b></sub>
                </a>
            </td>
            <td align="center">
<<<<<<< HEAD
                <a href="https://github.com/17arindam">
                    <img src="https://avatars.githubusercontent.com/u/65901047?v=4" width="100;" alt="17arindam"/>
=======
                <a href="https://github.com/samar12-rad">
                    <img src="https://avatars.githubusercontent.com/u/128586929?v=4" width="100;" alt="samar12-rad"/>
                    <br />
                    <sub><b>Samarth Vaidya</b></sub>
                </a>
            </td>
            <td align="center">
                <a href="https://github.com/4F24L">
                    <img src="https://avatars.githubusercontent.com/u/108697331?v=4" width="100;" alt="4F24L"/>
>>>>>>> c5b9a047
                    <br />
                    <sub><b>Arindam</b></sub>
                </a>
            </td>
<<<<<<< HEAD
=======
            <td align="center">
                <a href="https://github.com/yashksaini-coder">
                    <img src="https://avatars.githubusercontent.com/u/115717039?v=4" width="100;" alt="yashksaini-coder"/>
                    <br />
                    <sub><b>Yash Kumar Saini</b></sub>
                </a>
            </td>
		</tr>
		<tr>
>>>>>>> c5b9a047
            <td align="center">
                <a href="https://github.com/17arindam">
                    <img src="https://avatars.githubusercontent.com/u/65901047?v=4" width="100;" alt="17arindam"/>
                    <br />
                    <sub><b>Arindam</b></sub>
                </a>
            </td>
            <td align="center">
                <a href="https://github.com/narendra-dhangar">
                    <img src="https://avatars.githubusercontent.com/u/161828345?v=4" width="100;" alt="narendra-dhangar"/>
                    <br />
                    <sub><b>Narendra Dhangar </b></sub>
                </a>
            </td>
            <td align="center">
                <a href="https://github.com/IRFANSARI">
                    <img src="https://avatars.githubusercontent.com/u/71096605?v=4" width="100;" alt="IRFANSARI"/>
                    <br />
                    <sub><b>Irfan Ansari</b></sub>
                </a>
            </td>
		</tr>
		<tr>
            <td align="center">
                <a href="https://github.com/tanushrigoel">
                    <img src="https://avatars.githubusercontent.com/u/115028578?v=4" width="100;" alt="tanushrigoel"/>
                    <br />
                    <sub><b>tanushrigoel</b></sub>
                </a>
            </td>
            <td align="center">
                <a href="https://github.com/Soumya03007">
                    <img src="https://avatars.githubusercontent.com/u/164558135?v=4" width="100;" alt="Soumya03007"/>
                    <br />
                    <sub><b>Soumyadeep Paul</b></sub>
                </a>
            </td>
            <td align="center">
                <a href="https://github.com/mehul-m-prajapati">
                    <img src="https://avatars.githubusercontent.com/u/7879392?v=4" width="100;" alt="mehul-m-prajapati"/>
                    <br />
                    <sub><b>Mehul Prajapati</b></sub>
                </a>
            </td>
<<<<<<< HEAD
=======
		</tr>
		<tr>
            <td align="center">
                <a href="https://github.com/vedhcet-07">
                    <img src="https://avatars.githubusercontent.com/u/176995332?v=4" width="100;" alt="vedhcet-07"/>
                    <br />
                    <sub><b>Vishwas M D</b></sub>
                </a>
            </td>
>>>>>>> c5b9a047
            <td align="center">
                <a href="https://github.com/yogeswari05">
                    <img src="https://avatars.githubusercontent.com/u/137740335?v=4" width="100;" alt="yogeswari05"/>
                    <br />
                    <sub><b>Chekka Yogeswari</b></sub>
                </a>
            </td>
            <td align="center">
                <a href="https://github.com/meghanakn473">
                    <img src="https://avatars.githubusercontent.com/u/165137755?v=4" width="100;" alt="meghanakn473"/>
                    <br />
                    <sub><b>K N Meghana</b></sub>
                </a>
            </td>
            <td align="center">
                <a href="https://github.com/AswaniBolisetti">
                    <img src="https://avatars.githubusercontent.com/u/117751107?v=4" width="100;" alt="AswaniBolisetti"/>
                    <br />
                    <sub><b>Aswani Bolisetti </b></sub>
                </a>
            </td>
		</tr>
		<tr>
            <td align="center">
                <a href="https://github.com/karthikyandrapu">
                    <img src="https://avatars.githubusercontent.com/u/88283910?v=4" width="100;" alt="karthikyandrapu"/>
                    <br />
                    <sub><b>Durga Karthik Yandrapu</b></sub>
                </a>
            </td>
            <td align="center">
                <a href="https://github.com/Bhumika-00">
                    <img src="https://avatars.githubusercontent.com/u/178026966?v=4" width="100;" alt="Bhumika-00"/>
                    <br />
                    <sub><b>Bhumika Sharma</b></sub>
                </a>
            </td>
            <td align="center">
                <a href="https://github.com/AswaniBolisetti">
                    <img src="https://avatars.githubusercontent.com/u/117751107?v=4" width="100;" alt="AswaniBolisetti"/>
                    <br />
                    <sub><b>Aswani Bolisetti </b></sub>
                </a>
            </td>
            <td align="center">
                <a href="https://github.com/Saaarthak0102">
                    <img src="https://avatars.githubusercontent.com/u/174188123?v=4" width="100;" alt="Saaarthak0102"/>
                    <br />
                    <sub><b>Sarthak</b></sub>
                </a>
            </td>
            <td align="center">
                <a href="https://github.com/PrAyAg9">
                    <img src="https://avatars.githubusercontent.com/u/114804510?v=4" width="100;" alt="PrAyAg9"/>
                    <br />
                    <sub><b>PrAyAg9</b></sub>
                </a>
            </td>
            <td align="center">
                <a href="https://github.com/770navyasharma">
                    <img src="https://avatars.githubusercontent.com/u/115488727?v=4" width="100;" alt="770navyasharma"/>
                    <br />
                    <sub><b>Navya Sharma</b></sub>
                </a>
            </td>
		</tr>
		<tr>
            <td align="center">
                <a href="https://github.com/Mansi07sharma">
                    <img src="https://avatars.githubusercontent.com/u/142892607?v=4" width="100;" alt="Mansi07sharma"/>
                    <br />
                    <sub><b>Mansi07sharma</b></sub>
                </a>
            </td>
            <td align="center">
<<<<<<< HEAD
                <a href="https://github.com/Bhumika-00">
                    <img src="https://avatars.githubusercontent.com/u/178026966?v=4" width="100;" alt="Bhumika-00"/>
                    <br />
                    <sub><b>Bhumika Sharma</b></sub>
                </a>
            </td>
            <td align="center">
                <a href="https://github.com/1-SubhamSingh">
                    <img src="https://avatars.githubusercontent.com/u/125077858?v=4" width="100;" alt="1-SubhamSingh"/>
=======
                <a href="https://github.com/shalini-bhandari">
                    <img src="https://avatars.githubusercontent.com/u/76897566?v=4" width="100;" alt="shalini-bhandari"/>
>>>>>>> c5b9a047
                    <br />
                    <sub><b>Shalini Bhandari</b></sub>
                </a>
            </td>
            <td align="center">
                <a href="https://github.com/LitZeus">
                    <img src="https://avatars.githubusercontent.com/u/142726372?v=4" width="100;" alt="LitZeus"/>
                    <br />
                    <sub><b>Tejas Athalye</b></sub>
                </a>
            </td>
            <td align="center">
                <a href="https://github.com/Abhishek2634">
                    <img src="https://avatars.githubusercontent.com/u/136872441?v=4" width="100;" alt="Abhishek2634"/>
                    <br />
                    <sub><b>Abhishek Farshwal</b></sub>
                </a>
            </td>
            <td align="center">
                <a href="https://github.com/1-SubhamSingh">
                    <img src="https://avatars.githubusercontent.com/u/125077858?v=4" width="100;" alt="1-SubhamSingh"/>
                    <br />
                    <sub><b>Subham Singh</b></sub>
                </a>
            </td>
            <td align="center">
                <a href="https://github.com/Ruksina01">
                    <img src="https://avatars.githubusercontent.com/u/85981396?v=4" width="100;" alt="Ruksina01"/>
                    <br />
                    <sub><b>Ruksina</b></sub>
                </a>
            </td>
		</tr>
		<tr>
            <td align="center">
                <a href="https://github.com/CygnusST3RN">
                    <img src="https://avatars.githubusercontent.com/u/102274145?v=4" width="100;" alt="CygnusST3RN"/>
                    <br />
                    <sub><b>Rahul</b></sub>
                </a>
            </td>
            <td align="center">
                <a href="https://github.com/PRASHANTSWAROOP001">
                    <img src="https://avatars.githubusercontent.com/u/56585080?v=4" width="100;" alt="PRASHANTSWAROOP001"/>
                    <br />
                    <sub><b>PRASHANT SWAROOP</b></sub>
                </a>
            </td>
            <td align="center">
                <a href="https://github.com/nishakp3005">
                    <img src="https://avatars.githubusercontent.com/u/121110503?v=4" width="100;" alt="nishakp3005"/>
                    <br />
                    <sub><b>Nishita Panchal</b></sub>
                </a>
            </td>
            <td align="center">
                <a href="https://github.com/jashwanthbavandlapalli">
                    <img src="https://avatars.githubusercontent.com/u/111058944?v=4" width="100;" alt="jashwanthbavandlapalli"/>
                    <br />
                    <sub><b>Jashwanth Bavandlapalli</b></sub>
                </a>
            </td>
            <td align="center">
                <a href="https://github.com/Himanshi-m">
                    <img src="https://avatars.githubusercontent.com/u/140889204?v=4" width="100;" alt="Himanshi-m"/>
                    <br />
                    <sub><b>Himanshi Maheshwari</b></sub>
                </a>
            </td>
            <td align="center">
                <a href="https://github.com/Bhum-ika">
                    <img src="https://avatars.githubusercontent.com/u/91523494?v=4" width="100;" alt="Bhum-ika"/>
                    <br />
                    <sub><b>Bhumika Sharma</b></sub>
                </a>
            </td>
		</tr>
		<tr>
            <td align="center">
                <a href="https://github.com/Lokesh11868">
                    <img src="https://avatars.githubusercontent.com/u/146335332?v=4" width="100;" alt="Lokesh11868"/>
                    <br />
                    <sub><b>Lokesh11868</b></sub>
                </a>
            </td>
            <td align="center">
                <a href="https://github.com/Anandha-Vihari">
                    <img src="https://avatars.githubusercontent.com/u/177409005?v=4" width="100;" alt="Anandha-Vihari"/>
                    <br />
                    <sub><b>Anandha-Vihari</b></sub>
                </a>
            </td>
            <td align="center">
                <a href="https://github.com/Mohith1490">
                    <img src="https://avatars.githubusercontent.com/u/141254298?v=4" width="100;" alt="Mohith1490"/>
                    <br />
                    <sub><b>Mohith Singh</b></sub>
                </a>
            </td>
            <td align="center">
                <a href="https://github.com/AmanPathan">
                    <img src="https://avatars.githubusercontent.com/u/76259086?v=4" width="100;" alt="AmanPathan"/>
                    <br />
                    <sub><b>Ronin</b></sub>
                </a>
            </td>
            <td align="center">
                <a href="https://github.com/RchtDshr">
                    <img src="https://avatars.githubusercontent.com/u/58704284?v=4" width="100;" alt="RchtDshr"/>
                    <br />
                    <sub><b>Rachita Dashore</b></sub>
                </a>
            </td>
            <td align="center">
                <a href="https://github.com/rajatsinghal02">
                    <img src="https://avatars.githubusercontent.com/u/112543741?v=4" width="100;" alt="rajatsinghal02"/>
                    <br />
                    <sub><b>Rajat singhal</b></sub>
                </a>
            </td>
            <td align="center">
                <a href="https://github.com/Kratik1093">
                    <img src="https://avatars.githubusercontent.com/u/153417068?v=4" width="100;" alt="Kratik1093"/>
                    <br />
                    <sub><b>Kratik Mandloi </b></sub>
                </a>
            </td>
		</tr>
		<tr>
            <td align="center">
                <a href="https://github.com/meghanakn22">
                    <img src="https://avatars.githubusercontent.com/u/172406754?v=4" width="100;" alt="meghanakn22"/>
                    <br />
                    <sub><b>meghanakn22</b></sub>
                </a>
            </td>
            <td align="center">
                <a href="https://github.com/Akki-58">
                    <img src="https://avatars.githubusercontent.com/u/154585091?v=4" width="100;" alt="Akki-58"/>
                    <br />
                    <sub><b>AJ</b></sub>
                </a>
            </td>
		</tr>
		<tr>
            <td align="center">
                <a href="https://github.com/AE-Hertz">
                    <img src="https://avatars.githubusercontent.com/u/93651229?v=4" width="100;" alt="AE-Hertz"/>
                    <br />
                    <sub><b>Abhinandan</b></sub>
                </a>
            </td>
            <td align="center">
                <a href="https://github.com/KunikaMakker">
                    <img src="https://avatars.githubusercontent.com/u/26879616?v=4" width="100;" alt="KunikaMakker"/>
                    <br />
                    <sub><b>Kunika Makker</b></sub>
                </a>
            </td>
            <td align="center">
                <a href="https://github.com/Subashree-selvaraj">
                    <img src="https://avatars.githubusercontent.com/u/132484553?v=4" width="100;" alt="Subashree-selvaraj"/>
                    <br />
                    <sub><b>subashree</b></sub>
                </a>
            </td>
            <td align="center">
                <a href="https://github.com/sejals23">
                    <img src="https://avatars.githubusercontent.com/u/183209584?v=4" width="100;" alt="sejals23"/>
                    <br />
                    <sub><b>Sejal</b></sub>
                </a>
            </td>
<<<<<<< HEAD
		</tr>
		<tr>
=======
>>>>>>> c5b9a047
            <td align="center">
                <a href="https://github.com/RanaJay3101">
                    <img src="https://avatars.githubusercontent.com/u/104300431?v=4" width="100;" alt="RanaJay3101"/>
                    <br />
                    <sub><b>Rana Jay</b></sub>
                </a>
            </td>
            <td align="center">
<<<<<<< HEAD
                <a href="https://github.com/rajatsinghal02">
                    <img src="https://avatars.githubusercontent.com/u/112543741?v=4" width="100;" alt="rajatsinghal02"/>
                    <br />
                    <sub><b>Rajat singhal</b></sub>
                </a>
            </td>
            <td align="center">
=======
>>>>>>> c5b9a047
                <a href="https://github.com/Rahul7raj">
                    <img src="https://avatars.githubusercontent.com/u/69787135?v=4" width="100;" alt="Rahul7raj"/>
                    <br />
                    <sub><b>Rahul7raj</b></sub>
                </a>
            </td>
		</tr>
		<tr>
            <td align="center">
                <a href="https://github.com/oebelus">
                    <img src="https://avatars.githubusercontent.com/u/71945388?v=4" width="100;" alt="oebelus"/>
                    <br />
                    <sub><b>Oebelus</b></sub>
                </a>
            </td>
            <td align="center">
                <a href="https://github.com/shubhagarwal1">
                    <img src="https://avatars.githubusercontent.com/u/105449260?v=4" width="100;" alt="shubhagarwal1"/>
                    <br />
                    <sub><b>Shubh Agarwal</b></sub>
                </a>
            </td>
            <td align="center">
                <a href="https://github.com/jayanththalla">
                    <img src="https://avatars.githubusercontent.com/u/121346142?v=4" width="100;" alt="jayanththalla"/>
                    <br />
                    <sub><b>Thalla Jayanth</b></sub>
                </a>
            </td>
		</tr>
		<tr>
            <td align="center">
                <a href="https://github.com/ImgBotApp">
                    <img src="https://avatars.githubusercontent.com/u/31427850?v=4" width="100;" alt="ImgBotApp"/>
                    <br />
                    <sub><b>Imgbot</b></sub>
                </a>
            </td>
            <td align="center">
<<<<<<< HEAD
                <a href="https://github.com/IkkiOcean">
                    <img src="https://avatars.githubusercontent.com/u/76002919?v=4" width="100;" alt="IkkiOcean"/>
                    <br />
                    <sub><b>Vivek Prakash</b></sub>
                </a>
            </td>
            <td align="center">
=======
>>>>>>> c5b9a047
                <a href="https://github.com/IRFANSARI2">
                    <img src="https://avatars.githubusercontent.com/u/171218596?v=4" width="100;" alt="IRFANSARI2"/>
                    <br />
                    <sub><b>IRFANSARI2</b></sub>
                </a>
            </td>
            <td align="center">
                <a href="https://github.com/iking07">
                    <img src="https://avatars.githubusercontent.com/u/146435630?v=4" width="100;" alt="iking07"/>
                    <br />
                    <sub><b>Harsh</b></sub>
                </a>
            </td>
		</tr>
		<tr>
            <td align="center">
                <a href="https://github.com/Amankr200">
                    <img src="https://avatars.githubusercontent.com/u/160874720?v=4" width="100;" alt="Amankr200"/>
                    <br />
                    <sub><b>Amankr200</b></sub>
                </a>
            </td>
		</tr>
	<tbody>
</table>
<!-- readme: contributors -end --><|MERGE_RESOLUTION|>--- conflicted
+++ resolved
@@ -222,8 +222,6 @@
                     <sub><b>Kajal Ahirwar</b></sub>
                 </a>
             </td>
-		</tr>
-		<tr>
             <td align="center">
                 <a href="https://github.com/govindumeesala">
                     <img src="https://avatars.githubusercontent.com/u/129055361?v=4" width="100;" alt="govindumeesala"/>
@@ -246,14 +244,6 @@
                 </a>
             </td>
             <td align="center">
-<<<<<<< HEAD
-                <a href="https://github.com/Hamza1821">
-                    <img src="https://avatars.githubusercontent.com/u/118290407?v=4" width="100;" alt="Hamza1821"/>
-                    <br />
-                    <sub><b>Hamza Mubin</b></sub>
-                </a>
-            </td>
-=======
                 <a href="https://github.com/jvkousthub">
                     <img src="https://avatars.githubusercontent.com/u/162019723?v=4" width="100;" alt="jvkousthub"/>
                     <br />
@@ -262,7 +252,6 @@
             </td>
 		</tr>
 		<tr>
->>>>>>> c5b9a047
             <td align="center">
                 <a href="https://github.com/sriraghavi22">
                     <img src="https://avatars.githubusercontent.com/u/140194099?v=4" width="100;" alt="sriraghavi22"/>
@@ -271,69 +260,45 @@
                 </a>
             </td>
             <td align="center">
-<<<<<<< HEAD
+                <a href="https://github.com/IkkiOcean">
+                    <img src="https://avatars.githubusercontent.com/u/76002919?v=4" width="100;" alt="IkkiOcean"/>
+                    <br />
+                    <sub><b>Vivek Prakash</b></sub>
+                </a>
+            </td>
+            <td align="center">
+                <a href="https://github.com/priyashuu">
+                    <img src="https://avatars.githubusercontent.com/u/150767072?v=4" width="100;" alt="priyashuu"/>
+                    <br />
+                    <sub><b>Priya </b></sub>
+                </a>
+            </td>
+            <td align="center">
                 <a href="https://github.com/samar12-rad">
                     <img src="https://avatars.githubusercontent.com/u/128586929?v=4" width="100;" alt="samar12-rad"/>
                     <br />
                     <sub><b>Samarth Vaidya</b></sub>
                 </a>
             </td>
-		</tr>
-		<tr>
             <td align="center">
                 <a href="https://github.com/4F24L">
                     <img src="https://avatars.githubusercontent.com/u/108697331?v=4" width="100;" alt="4F24L"/>
                     <br />
                     <sub><b>Md Afzal Mir</b></sub>
-=======
-                <a href="https://github.com/IkkiOcean">
-                    <img src="https://avatars.githubusercontent.com/u/76002919?v=4" width="100;" alt="IkkiOcean"/>
-                    <br />
-                    <sub><b>Vivek Prakash</b></sub>
->>>>>>> c5b9a047
-                </a>
-            </td>
-            <td align="center">
-                <a href="https://github.com/priyashuu">
-                    <img src="https://avatars.githubusercontent.com/u/150767072?v=4" width="100;" alt="priyashuu"/>
-                    <br />
-                    <sub><b>Priya </b></sub>
-                </a>
-            </td>
-            <td align="center">
-<<<<<<< HEAD
+                </a>
+            </td>
+            <td align="center">
+                <a href="https://github.com/yashksaini-coder">
+                    <img src="https://avatars.githubusercontent.com/u/115717039?v=4" width="100;" alt="yashksaini-coder"/>
+                    <br />
+                    <sub><b>Yash Kumar Saini</b></sub>
+                </a>
+            </td>
+		</tr>
+		<tr>
+            <td align="center">
                 <a href="https://github.com/17arindam">
                     <img src="https://avatars.githubusercontent.com/u/65901047?v=4" width="100;" alt="17arindam"/>
-=======
-                <a href="https://github.com/samar12-rad">
-                    <img src="https://avatars.githubusercontent.com/u/128586929?v=4" width="100;" alt="samar12-rad"/>
-                    <br />
-                    <sub><b>Samarth Vaidya</b></sub>
-                </a>
-            </td>
-            <td align="center">
-                <a href="https://github.com/4F24L">
-                    <img src="https://avatars.githubusercontent.com/u/108697331?v=4" width="100;" alt="4F24L"/>
->>>>>>> c5b9a047
-                    <br />
-                    <sub><b>Arindam</b></sub>
-                </a>
-            </td>
-<<<<<<< HEAD
-=======
-            <td align="center">
-                <a href="https://github.com/yashksaini-coder">
-                    <img src="https://avatars.githubusercontent.com/u/115717039?v=4" width="100;" alt="yashksaini-coder"/>
-                    <br />
-                    <sub><b>Yash Kumar Saini</b></sub>
-                </a>
-            </td>
-		</tr>
-		<tr>
->>>>>>> c5b9a047
-            <td align="center">
-                <a href="https://github.com/17arindam">
-                    <img src="https://avatars.githubusercontent.com/u/65901047?v=4" width="100;" alt="17arindam"/>
                     <br />
                     <sub><b>Arindam</b></sub>
                 </a>
@@ -352,8 +317,6 @@
                     <sub><b>Irfan Ansari</b></sub>
                 </a>
             </td>
-		</tr>
-		<tr>
             <td align="center">
                 <a href="https://github.com/tanushrigoel">
                     <img src="https://avatars.githubusercontent.com/u/115028578?v=4" width="100;" alt="tanushrigoel"/>
@@ -375,8 +338,6 @@
                     <sub><b>Mehul Prajapati</b></sub>
                 </a>
             </td>
-<<<<<<< HEAD
-=======
 		</tr>
 		<tr>
             <td align="center">
@@ -386,7 +347,6 @@
                     <sub><b>Vishwas M D</b></sub>
                 </a>
             </td>
->>>>>>> c5b9a047
             <td align="center">
                 <a href="https://github.com/yogeswari05">
                     <img src="https://avatars.githubusercontent.com/u/137740335?v=4" width="100;" alt="yogeswari05"/>
@@ -408,8 +368,6 @@
                     <sub><b>Aswani Bolisetti </b></sub>
                 </a>
             </td>
-		</tr>
-		<tr>
             <td align="center">
                 <a href="https://github.com/karthikyandrapu">
                     <img src="https://avatars.githubusercontent.com/u/88283910?v=4" width="100;" alt="karthikyandrapu"/>
@@ -424,13 +382,8 @@
                     <sub><b>Bhumika Sharma</b></sub>
                 </a>
             </td>
-            <td align="center">
-                <a href="https://github.com/AswaniBolisetti">
-                    <img src="https://avatars.githubusercontent.com/u/117751107?v=4" width="100;" alt="AswaniBolisetti"/>
-                    <br />
-                    <sub><b>Aswani Bolisetti </b></sub>
-                </a>
-            </td>
+		</tr>
+		<tr>
             <td align="center">
                 <a href="https://github.com/Saaarthak0102">
                     <img src="https://avatars.githubusercontent.com/u/174188123?v=4" width="100;" alt="Saaarthak0102"/>
@@ -452,8 +405,6 @@
                     <sub><b>Navya Sharma</b></sub>
                 </a>
             </td>
-		</tr>
-		<tr>
             <td align="center">
                 <a href="https://github.com/Mansi07sharma">
                     <img src="https://avatars.githubusercontent.com/u/142892607?v=4" width="100;" alt="Mansi07sharma"/>
@@ -462,41 +413,31 @@
                 </a>
             </td>
             <td align="center">
-<<<<<<< HEAD
-                <a href="https://github.com/Bhumika-00">
-                    <img src="https://avatars.githubusercontent.com/u/178026966?v=4" width="100;" alt="Bhumika-00"/>
-                    <br />
-                    <sub><b>Bhumika Sharma</b></sub>
+                <a href="https://github.com/shalini-bhandari">
+                    <img src="https://avatars.githubusercontent.com/u/76897566?v=4" width="100;" alt="shalini-bhandari"/>
+                    <br />
+                    <sub><b>Shalini Bhandari</b></sub>
+                </a>
+            </td>
+            <td align="center">
+                <a href="https://github.com/LitZeus">
+                    <img src="https://avatars.githubusercontent.com/u/142726372?v=4" width="100;" alt="LitZeus"/>
+                    <br />
+                    <sub><b>Tejas Athalye</b></sub>
+                </a>
+            </td>
+		</tr>
+		<tr>
+            <td align="center">
+                <a href="https://github.com/Abhishek2634">
+                    <img src="https://avatars.githubusercontent.com/u/136872441?v=4" width="100;" alt="Abhishek2634"/>
+                    <br />
+                    <sub><b>Abhishek Farshwal</b></sub>
                 </a>
             </td>
             <td align="center">
                 <a href="https://github.com/1-SubhamSingh">
                     <img src="https://avatars.githubusercontent.com/u/125077858?v=4" width="100;" alt="1-SubhamSingh"/>
-=======
-                <a href="https://github.com/shalini-bhandari">
-                    <img src="https://avatars.githubusercontent.com/u/76897566?v=4" width="100;" alt="shalini-bhandari"/>
->>>>>>> c5b9a047
-                    <br />
-                    <sub><b>Shalini Bhandari</b></sub>
-                </a>
-            </td>
-            <td align="center">
-                <a href="https://github.com/LitZeus">
-                    <img src="https://avatars.githubusercontent.com/u/142726372?v=4" width="100;" alt="LitZeus"/>
-                    <br />
-                    <sub><b>Tejas Athalye</b></sub>
-                </a>
-            </td>
-            <td align="center">
-                <a href="https://github.com/Abhishek2634">
-                    <img src="https://avatars.githubusercontent.com/u/136872441?v=4" width="100;" alt="Abhishek2634"/>
-                    <br />
-                    <sub><b>Abhishek Farshwal</b></sub>
-                </a>
-            </td>
-            <td align="center">
-                <a href="https://github.com/1-SubhamSingh">
-                    <img src="https://avatars.githubusercontent.com/u/125077858?v=4" width="100;" alt="1-SubhamSingh"/>
                     <br />
                     <sub><b>Subham Singh</b></sub>
                 </a>
@@ -508,8 +449,6 @@
                     <sub><b>Ruksina</b></sub>
                 </a>
             </td>
-		</tr>
-		<tr>
             <td align="center">
                 <a href="https://github.com/CygnusST3RN">
                     <img src="https://avatars.githubusercontent.com/u/102274145?v=4" width="100;" alt="CygnusST3RN"/>
@@ -531,6 +470,8 @@
                     <sub><b>Nishita Panchal</b></sub>
                 </a>
             </td>
+		</tr>
+		<tr>
             <td align="center">
                 <a href="https://github.com/jashwanthbavandlapalli">
                     <img src="https://avatars.githubusercontent.com/u/111058944?v=4" width="100;" alt="jashwanthbavandlapalli"/>
@@ -552,8 +493,6 @@
                     <sub><b>Bhumika Sharma</b></sub>
                 </a>
             </td>
-		</tr>
-		<tr>
             <td align="center">
                 <a href="https://github.com/Lokesh11868">
                     <img src="https://avatars.githubusercontent.com/u/146335332?v=4" width="100;" alt="Lokesh11868"/>
@@ -575,6 +514,8 @@
                     <sub><b>Mohith Singh</b></sub>
                 </a>
             </td>
+		</tr>
+		<tr>
             <td align="center">
                 <a href="https://github.com/AmanPathan">
                     <img src="https://avatars.githubusercontent.com/u/76259086?v=4" width="100;" alt="AmanPathan"/>
@@ -603,8 +544,6 @@
                     <sub><b>Kratik Mandloi </b></sub>
                 </a>
             </td>
-		</tr>
-		<tr>
             <td align="center">
                 <a href="https://github.com/meghanakn22">
                     <img src="https://avatars.githubusercontent.com/u/172406754?v=4" width="100;" alt="meghanakn22"/>
@@ -649,11 +588,6 @@
                     <sub><b>Sejal</b></sub>
                 </a>
             </td>
-<<<<<<< HEAD
-		</tr>
-		<tr>
-=======
->>>>>>> c5b9a047
             <td align="center">
                 <a href="https://github.com/RanaJay3101">
                     <img src="https://avatars.githubusercontent.com/u/104300431?v=4" width="100;" alt="RanaJay3101"/>
@@ -662,16 +596,6 @@
                 </a>
             </td>
             <td align="center">
-<<<<<<< HEAD
-                <a href="https://github.com/rajatsinghal02">
-                    <img src="https://avatars.githubusercontent.com/u/112543741?v=4" width="100;" alt="rajatsinghal02"/>
-                    <br />
-                    <sub><b>Rajat singhal</b></sub>
-                </a>
-            </td>
-            <td align="center">
-=======
->>>>>>> c5b9a047
                 <a href="https://github.com/Rahul7raj">
                     <img src="https://avatars.githubusercontent.com/u/69787135?v=4" width="100;" alt="Rahul7raj"/>
                     <br />
@@ -701,8 +625,6 @@
                     <sub><b>Thalla Jayanth</b></sub>
                 </a>
             </td>
-		</tr>
-		<tr>
             <td align="center">
                 <a href="https://github.com/ImgBotApp">
                     <img src="https://avatars.githubusercontent.com/u/31427850?v=4" width="100;" alt="ImgBotApp"/>
@@ -711,16 +633,6 @@
                 </a>
             </td>
             <td align="center">
-<<<<<<< HEAD
-                <a href="https://github.com/IkkiOcean">
-                    <img src="https://avatars.githubusercontent.com/u/76002919?v=4" width="100;" alt="IkkiOcean"/>
-                    <br />
-                    <sub><b>Vivek Prakash</b></sub>
-                </a>
-            </td>
-            <td align="center">
-=======
->>>>>>> c5b9a047
                 <a href="https://github.com/IRFANSARI2">
                     <img src="https://avatars.githubusercontent.com/u/171218596?v=4" width="100;" alt="IRFANSARI2"/>
                     <br />
