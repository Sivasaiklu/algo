--- conflicted
+++ resolved
@@ -404,7 +404,7 @@
                 </a>
             </td>
             <td align="center">
-<<<<<<< HEAD
+
                 <a href="https://github.com/Siddhart2004">
                     <img src="https://avatars.githubusercontent.com/u/90645484?v=4" width="100;" alt="Siddhart2004"/>
 
@@ -413,8 +413,7 @@
                 </a>
             </td>
             <td align="center">
-=======
->>>>>>> 900bb264
+
                 <a href="https://github.com/govindumeesala">
                     <img src="https://avatars.githubusercontent.com/u/129055361?v=4" width="100;" alt="govindumeesala"/>
 
@@ -480,12 +479,10 @@
                     <sub><b>Md Afzal Mir</b></sub>
                 </a>
             </td>
-<<<<<<< HEAD
-
-=======
-		</tr>
-		<tr>
->>>>>>> 900bb264
+
+		</tr>
+		<tr>
+
             <td align="center">
                 <a href="https://github.com/inkerton">
                     <img src="https://avatars.githubusercontent.com/u/127668005?v=4" width="100;" alt="inkerton"/>
@@ -892,7 +889,7 @@
                 </a>
             </td>
             <td align="center">
-<<<<<<< HEAD
+
                 <a href="https://github.com/aditya07389">
                     <img src="https://avatars.githubusercontent.com/u/125145750?v=4" width="100;" alt="aditya07389"/>
                     <br />
@@ -911,8 +908,7 @@
             </td>
             <td align="center">
 
-=======
->>>>>>> 900bb264
+
                 <a href="https://github.com/akash70629">
                     <img src="https://avatars.githubusercontent.com/u/76689571?v=4" width="100;" alt="akash70629"/>
                     <br />
