--- conflicted
+++ resolved
@@ -12,129 +12,6 @@
       description="Participate in coding challenges to earn points and rank up."
     >
       <section className="relative bg-gray-100 dark:bg-gray-900 py-16 px-8">
-<<<<<<< HEAD
-        <div className="container mx-auto text-center max-w-4xl">
-          <motion.h1
-            className="text-4xl md:text-5xl font-extrabold mb-6 text-gray-800 dark:text-white"
-            initial={{ opacity: 0, y: -20 }}
-            animate={{ opacity: 1, y: 0 }}
-            transition={{ duration: 0.6 }}
-          >
-            Coding Challenges
-          </motion.h1>
-
-          <motion.p
-            className="text-lg md:text-xl text-gray-600 dark:text-gray-300 mb-10"
-            initial={{ opacity: 0 }}
-            animate={{ opacity: 1 }}
-            transition={{ delay: 0.3, duration: 0.6 }}
-          >
-            Push your coding limits by participating in timed coding challenges.
-          </motion.p>
-
-          <div className="grid grid-cols-1 md:grid-cols-3 gap-6">
-            {/* Challenge 1 Card */}
-            <motion.div
-              className="bg-white dark:bg-gray-800 rounded-lg shadow-lg p-6 text-left hover:shadow-xl transform hover:scale-105 transition-transform duration-300"
-              whileHover={{ scale: 1.05 }}
-              transition={{ type: "spring", stiffness: 200 }}
-            >
-              <h3 className="text-2xl font-semibold text-gray-900 dark:text-white">
-                Challenge 1: 30-Minute Problem
-              </h3>
-              <p className="text-gray-500 dark:text-gray-400 mt-2">
-                Solve the problem within 30 minutes to earn points and rank up.
-              </p>
-              <div className="flex items-center mt-4 space-x-4">
-                <span className="text-gray-700 dark:text-gray-300">Time Limit: 30 min</span>
-              </div>
-              <button
-                className="mt-4 bg-blue-600 text-white px-4 py-2 rounded-lg flex items-center space-x-2 hover:bg-blue-700 transition duration-300 border-none"
-                onClick={() => window.location.href = "/algo/challenges/challenge1"}
-              >
-                Start Challenge
-              </button>
-            </motion.div>
-
-            {/* Challenge 2 Card */}
-            <motion.div
-              className="bg-white dark:bg-gray-800 rounded-lg shadow-lg p-6 text-left hover:shadow-xl transform hover:scale-105 transition-transform duration-300"
-              whileHover={{ scale: 1.05 }}
-              transition={{ type: "spring", stiffness: 200 }}
-            >
-              <h3 className="text-2xl font-semibold text-gray-900 dark:text-white">
-                Challenge 2: 35-Minute Problem
-              </h3>
-              <p className="text-gray-500 dark:text-gray-400 mt-2">
-                Solve this challenging problem within 45 minutes to earn even more points!
-              </p>
-              <div className="flex items-center mt-4 space-x-4">
-                <span className="text-gray-700 dark:text-gray-300">Time Limit: 30 min</span>
-              </div>
-              <button
-                className="mt-4 bg-blue-600 text-white px-4 py-2 rounded-lg flex items-center space-x-2 hover:bg-blue-700 transition duration-300 border-none"
-                onClick={() => window.location.href = "/algo/challenges/challenge2"}
-              >
-                Start Challenge
-              </button>
-            </motion.div>
-
-            {/* Solution Cards */}
-            <motion.div
-              className="bg-white dark:bg-gray-800 rounded-lg shadow-lg p-6 text-left hover:shadow-xl transform hover:scale-105 transition-transform duration-300"
-              whileHover={{ scale: 1.05 }}
-              transition={{ type: "spring", stiffness: 200 }}
-            >
-              <h3 className="text-2xl font-semibold text-gray-900 dark:text-white">
-                Challenge 1: Solution
-              </h3>
-              <p className="text-gray-500 dark:text-gray-400 mt-2">
-                Check the solution of challenge 1.
-              </p>
-              <button
-                className="mt-4 bg-blue-600 text-white px-4 py-2 rounded-lg flex items-center space-x-2 hover:bg-blue-700 transition duration-300 border-none"
-                onClick={() => window.location.href = "/algo/challenges/challenge1sol"}
-              >
-                Check Now
-              </button>
-            </motion.div>
-
-            <motion.div
-              className="bg-white dark:bg-gray-800 rounded-lg shadow-lg p-6 text-left hover:shadow-xl transform hover:scale-105 transition-transform duration-300"
-              whileHover={{ scale: 1.05 }}
-              transition={{ type: "spring", stiffness: 200 }}
-            >
-              <h3 className="text-2xl font-semibold text-gray-900 dark:text-white">
-                Challenge 2: Solution
-              </h3>
-              <p className="text-gray-500 dark:text-gray-400 mt-2">
-                Check the solution of challenge 2.
-              </p>
-              <button
-                className="mt-4 bg-blue-600 text-white px-4 py-2 rounded-lg flex items-center space-x-2 hover:bg-blue-700 transition duration-300 border-none"
-                onClick={() => window.location.href = "/algo/challenges/challenge2sol"}
-              >
-                Check Now
-              </button>
-            </motion.div>
-          </div>
-
-          <SectionHeader
-            title="Coding Challenges"
-            description="Push your coding limits by participating in timed coding challenges."
-          />
-          <div className="container mx-auto grid grid-cols-1 md:grid-cols-3 gap-6">
-            {challengeData.map((challenge, index) => (
-              <ChallengeCard
-                key={index}
-                title={challenge.title}
-                description={challenge.description}
-                timeLimit={challenge.timeLimit}
-                link={challenge.link}
-              />
-            ))}
-          </div>
-=======
         <Header
           title="Coding Challenges"
           description="Push your coding limits by participating in timed coding challenges."
@@ -149,7 +26,6 @@
               link={challenge.link}
             />
           ))}
->>>>>>> e64ba3a5
         </div>
       </section>
     </Layout>
