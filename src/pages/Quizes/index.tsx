import React from "react";
import { LayoutGroup, motion } from "framer-motion";
import { FaPlayCircle } from "react-icons/fa";
import Layout from "@theme/Layout";

const Quizes: React.FC = () => {
  return (
    <Layout title="Quizzes" description="Practice your coding skills with quizzes on data structures and algorithms.">
    <section className="relative bg-gray-100 dark:bg-gray-900 py-16 px-8">
      <div className="container mx-auto text-center max-w-4xl">
        <motion.h1
          className="text-4xl md:text-5xl font-extrabold mb-6 text-gray-800 dark:text-white"
          initial={{ opacity: 0, y: -20 }}
          animate={{ opacity: 1, y: 0 }}
          transition={{ duration: 0.6 }}
        >
          Test Your Data Structures Skills
        </motion.h1>

        <motion.p
          className="text-lg md:text-xl text-gray-600 dark:text-gray-300 mb-10"
          initial={{ opacity: 0 }}
          animate={{ opacity: 1 }}
          transition={{ delay: 0.3, duration: 0.6 }}
        >
          Sharpen your data structures knowledge with quizzes from basic to advanced topics.
        </motion.p>

        <div className="grid grid-cols-1 md:grid-cols-3 gap-6">
          {/* Array Quiz Card */}
          <motion.div
            className="bg-white dark:bg-gray-800 rounded-lg shadow-lg p-6 text-left hover:shadow-xl transform hover:scale-105 transition-transform duration-300"
            whileHover={{ scale: 1.05 }}
            transition={{ type: "spring", stiffness: 200 }}
          >
            <h3 className="text-2xl font-semibold text-gray-900 dark:text-white">
              Quiz on Arrays
            </h3>
            <p className="text-gray-500 dark:text-gray-400 mt-2">
              Test your knowledge on array operations and algorithms.
            </p>
            <button
  className="mt-4 bg-blue-600 text-white px-4 py-2 rounded-lg flex items-center space-x-2 hover:bg-blue-700 transition duration-300 border-none"
  onClick={() => window.location.href = "/algo/quizes/arrays"}
>
  <FaPlayCircle className="w-5 h-5" />
  <span>Start Quiz</span>
</button>
          </motion.div>

          {/* Stack Quiz Card */}
          <motion.div
            className="bg-white dark:bg-gray-800 rounded-lg shadow-lg p-6 text-left hover:shadow-xl transform hover:scale-105 transition-transform duration-300"
            whileHover={{ scale: 1.05 }}
            transition={{ type: "spring", stiffness: 200 }}
          >
            <h3 className="text-2xl font-semibold text-gray-900 dark:text-white">
              Quiz on Stacks
            </h3>
            <p className="text-gray-500 dark:text-gray-400 mt-2">
              Evaluate your understanding of stack operations and applications.
            </p>
            <button
  className="mt-4 bg-blue-600 text-white px-4 py-2 rounded-lg flex items-center space-x-2 hover:bg-blue-700 transition duration-300 border-none"
  onClick={() => window.location.href = "/algo/quizes/stack"}
>
  <FaPlayCircle className="w-5 h-5" />
  <span>Start Quiz</span>
</button>
          </motion.div>

          {/* Queue Quiz Card */}
          <motion.div
            className="bg-white dark:bg-gray-800 rounded-lg shadow-lg p-6 text-left hover:shadow-xl transform hover:scale-105 transition-transform duration-300"
            whileHover={{ scale: 1.05 }}
            transition={{ type: "spring", stiffness: 200 }}
          >
            <h3 className="text-2xl font-semibold text-gray-900 dark:text-white">
              Quiz on Queues
            </h3>
            <p className="text-gray-500 dark:text-gray-400 mt-2">
              Challenge your knowledge on queue implementations and their use cases.
            </p>
            
<<<<<<< HEAD
             <button className="mt-4 bg-blue-600 text-white px-4 py-2 rounded-lg flex items-center space-x-2 hover:bg-blue-700 transition duration-300 border-none"
             onClick={() => window.location.href = "/algo/quizes/queues"}>
              <FaPlayCircle className="w-5 h-5" />
              <span>Start Quiz</span>
            </button>
=======
            <button
  className="mt-4 bg-blue-600 text-white px-4 py-2 rounded-lg flex items-center space-x-2 hover:bg-blue-700 transition duration-300 border-none"
  onClick={() => window.location.href = "/algo/quizes/queue"}
>
  <FaPlayCircle className="w-5 h-5" />
  <span>Start Quiz</span>
</button>
>>>>>>> c795d2e1
          </motion.div>

          {/* Binary Tree Quiz Card */}
          <motion.div
            className="bg-white dark:bg-gray-800 rounded-lg shadow-lg p-6 text-left hover:shadow-xl transform hover:scale-105 transition-transform duration-300"
            whileHover={{ scale: 1.05 }}
            transition={{ type: 'spring', stiffness: 200 }}
          >
            <h3 className="text-2xl font-semibold text-gray-900 dark:text-white">
              Quiz on Binary Trees
            </h3>
            <p className="text-gray-500 dark:text-gray-400 mt-2">
              Test your understanding of Binary Tree structures and traversals.
            </p>
            <button className="mt-4 bg-blue-600 text-white px-4 py-2 rounded-lg flex items-center space-x-2 hover:bg-blue-700 transition duration-300 border-none"
            onClick={() => window.location.href = "/algo/quizes/BinaryTree"}>
              <FaPlayCircle className="w-5 h-5" />
              <span>Start Quiz</span>
            </button>
          </motion.div>

          {/* Binary Search Tree Quiz Card */}
          <motion.div
            className="bg-white dark:bg-gray-800 rounded-lg shadow-lg p-6 text-left hover:shadow-xl transform hover:scale-105 transition-transform duration-300"
            whileHover={{ scale: 1.05 }}
            transition={{ type: 'spring', stiffness: 200 }}
          >
            <h3 className="text-2xl font-semibold text-gray-900 dark:text-white">
              Quiz on Binary Search Trees (BST)
            </h3>
            <p className="text-gray-500 dark:text-gray-400 mt-2">
              Evaluate your knowledge of Binary Search Tree properties and operations.
            </p>
            <button className="mt-4 border-none text-white px-4 py-2 rounded-lg flex items-center space-x-2 hover:bg-blue-700 transition duration-300 bg-blue-600"
            onClick={() => window.location.href = "/algo/quizes/BinarySearchTree"}>
              <FaPlayCircle className="w-5 h-5" />
              <span>Start Quiz</span>
            </button>
          </motion.div>

          {/* AVL Tree Quiz Card */}
          <motion.div
            className="bg-white dark:bg-gray-800 rounded-lg shadow-lg p-6 text-left hover:shadow-xl transform hover:scale-105 transition-transform duration-300"
            whileHover={{ scale: 1.05 }}
            transition={{ type: 'spring', stiffness: 200 }}
          >
            <h3 className="text-2xl font-semibold text-gray-900 dark:text-white">
              Quiz on AVL Trees
            </h3>
            <p className="text-gray-500 dark:text-gray-400 mt-2">
              Test your skills on the balancing properties of AVL Trees.
            </p>
            <button className="mt-4 bg-blue-600 text-white px-4 py-2 rounded-lg flex items-center space-x-2 hover:bg-blue-700 transition duration-300 border-none"
            onClick={() => window.location.href = "/algo/quizes/AVLtree"}>
              <FaPlayCircle className="w-5 h-5" />
              <span>Start Quiz</span>
            </button>
          </motion.div>

          {/* Red-Black Tree Quiz Card */}
          <motion.div
            className="bg-white dark:bg-gray-800 rounded-lg shadow-lg p-6 text-left hover:shadow-xl transform hover:scale-105 transition-transform duration-300"
            whileHover={{ scale: 1.05 }}
            transition={{ type: 'spring', stiffness: 200 }}
          >
            <h3 className="text-2xl font-semibold text-gray-900 dark:text-white">
              Quiz on Red-Black Trees
            </h3>
            <p className="text-gray-500 dark:text-gray-400 mt-2">
              Challenge your understanding of the properties and algorithms of Red-Black Trees.
            </p>
            <button className="mt-4 bg-blue-600 text-white px-4 py-2 rounded-lg flex items-center space-x-2 hover:bg-blue-700 transition duration-300 border-none"
            onClick={() => window.location.href = "/algo/quizes/RedBlackTree"}>
              <FaPlayCircle className="w-5 h-5" />
              <span>Start Quiz</span>
            </button>
          </motion.div>

          {/* B-Tree Quiz Card */}
          <motion.div
            className="bg-white dark:bg-gray-800 rounded-lg shadow-lg p-6 text-left hover:shadow-xl transform hover:scale-105 transition-transform duration-300"
            whileHover={{ scale: 1.05 }}
            transition={{ type: 'spring', stiffness: 200 }}
          >
            <h3 className="text-2xl font-semibold text-gray-900 dark:text-white">
              Quiz on B-Trees
            </h3>
            <p className="text-gray-500 dark:text-gray-400 mt-2">
              Test your understanding of B-Tree properties and their applications.
            </p>
            <button className="mt-4 bg-blue-600 text-white px-4 py-2 rounded-lg flex items-center space-x-2 hover:bg-blue-700 transition duration-300 border-none"
            onClick={() => window.location.href = "/algo/quizes/BTree"}>
              <FaPlayCircle className="w-5 h-5" />
              <span>Start Quiz</span>
            </button>
          </motion.div>
        </div>
      </div>
    </section>
    </Layout>
  );
};

export default Quizes;
<|MERGE_RESOLUTION|>--- conflicted
+++ resolved
@@ -82,21 +82,13 @@
               Challenge your knowledge on queue implementations and their use cases.
             </p>
             
-<<<<<<< HEAD
+
              <button className="mt-4 bg-blue-600 text-white px-4 py-2 rounded-lg flex items-center space-x-2 hover:bg-blue-700 transition duration-300 border-none"
              onClick={() => window.location.href = "/algo/quizes/queues"}>
               <FaPlayCircle className="w-5 h-5" />
               <span>Start Quiz</span>
             </button>
-=======
-            <button
-  className="mt-4 bg-blue-600 text-white px-4 py-2 rounded-lg flex items-center space-x-2 hover:bg-blue-700 transition duration-300 border-none"
-  onClick={() => window.location.href = "/algo/quizes/queue"}
->
-  <FaPlayCircle className="w-5 h-5" />
-  <span>Start Quiz</span>
-</button>
->>>>>>> c795d2e1
+
           </motion.div>
 
           {/* Binary Tree Quiz Card */}
