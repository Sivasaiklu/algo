--- conflicted
+++ resolved
@@ -1,191 +1,176 @@
----
-id: introduction-to-2D-Arrays
-title: Matrix Algorithms
-sidebar_label: Introduction to Matrix Algorithm
-sidebar_position: 1
-description: 'A 2D array, or two-dimensional array, is a data structure that represents a grid-like collection of elements, organized in rows and columns. Each element in a 2D array can be accessed using two indices: one for the row and one for the column.'
-tags: [basic-dsa, data-structures, Matrix Algorithm , Sparse Matrix]
----
-
-### Introduction
-A 2D array, also known as a two-dimensional array, is a collection of elements arranged in a grid format
-consisting of rows and columns. This structure allows for the representation of data in a tabular manner
-making it particularly useful for applications that require systematic organization and manipulation of data.
-
-### Structure and Syntax
-A 2D array can be visualized as a matrix, where each element is accessed via a pair of indices: the first
-index denotes the row, and the second index denotes the column. For example, in a 2D array defined as **array[i][j]**, i refers to the row number and j refers to the column number.
- example:
-    - int array[3][4];
-
-### Characteristics
- - **Fixed Size**: In many programming languages, the size of a 2D array is fixed upon creation, meaning that the number of rows and columns cannot be changed dynamically.
-
- - **Homogeneous Elements**: All elements in a 2D array are typically of the same data type (e.g., integers, floats), which allows for efficient storage and access.
-
- - **Memory Layout**: In C , 2D arrays are often stored in contiguous memory locations, which can enhance performance due to better cache locality.
-
-### Code
-
-**1-Creation**
-
-   ```text
-    void create(int a[][10],int m,int n)
-    {
-        int i,j;
-        for(i=0;i<m;i++)
-        for(j=0;j<n;j++)
-        {
-            printf("\nEnter no. in row=%d column=%d\n",i,j);
-            scanf("%d",&a[i][j]);
-        }
-    }
-
-   ```
-**2-Display**
-
-   ```text
-    void display(int a[][10],int m,int n)
-    {
-        int i,j;
-        printf("\nArray is_\n");
-        for(i=0;i<m;i++)
-        {
-            printf("\n");
-            for(j=0;j<n;j++)
-            printf("%d\t",a[i][j]);
-        }
-    }
-
-   ```
-
-**3-Addition of two 2D arrays**
-
-   ```text
-    void add(int a[][10],int b[][10],int m,int n)
-    {
-        int i,j,c[10][10];
-        for(i=0;i<m;i++)
-        for(j=0;j<n;j++)
-        c[i][j]=a[i][j]+b[i][j];
-        printf("\nAddintion of these_\n");
-        display(c,m,n);
-    }
-
-   ```
-**4-Subtraction of two 2D arrays**
-
-   ```text
-     void sub(int a[][10],int b[][10],int m,int n)
-      {
-          int i,j,c[10][10];
-          for(i=0;i<m;i++)
-          for(j=0;j<n;j++)
-          c[i][j]=a[i][j]-b[i][j];
-          printf("\nSubtraction of these_\n");
-          display(c,m,n);
-      }
-   ```
-### Sparse Matrix
- A sparse matrix is a two-dimensional array in which most of the elements are zero or, more generally, do not
- contribute to the significant properties of the matrix. Sparse matrices are commonly encountered in various
- scientific and engineering applications, particularly in areas like optimization, machine learning, and graph
- theory.
-
-**5-Sparse Matrix to 3 tuple**
-
-   ```text
-    void sparse_3tuple(int a[][10],int c[][3],int m, int n)
-      {
-          int i,j,k,t;
-          k=1;
-          for(i=0;i<m;i++)
-          for(j=0;j<n;j++){
-              if(a[i][j]!=0)
-              {
-                  c[k][0]=i;
-                  c[k][1]=j;
-                  c[k][2]=a[i][j];
-                  k++;
-              }
-          }
-          c[0][0]=m;
-          c[0][1]=n;
-          c[0][2]=k-1;
-          printf("\nSparse to 3-tuple conversion\n");
-          printf("%d\t%d\t%d\t\n",c[0][0],c[0][1],c[0][2]);
-          for(t=1;t<=c[0][2];t++)
-          printf("%d\t%d\t%d\t\n",c[t][0],c[t][1],c[t][2]);
-      }
-
-   ```
-
-**6-Creation of Sparse Matrix**
-
-   ```text
-     void createsparse(int b[][3],int m)
-      {
-          int i,x;
-          printf("\nenter no. of rows, columns\n");
-          scanf("%d%d",&b[0][0],&b[0][1]);
-          b[0][2]=m;
-          printf("\nenter row no. column no. and value at that place\n");
-          for(x=1;x<=m;x++)
-          scanf("%d%d%d",&b[x][0],&b[x][1],&b[x][2]);
-      }
-   ```
-**7-Display of Sparse Matrix**
-
-   ```text
-     void display(int b[][3],int m)
-      {
-          int i;
-          printf("\nsparse matrix representation is\n");
-          for(i=0;i<=m;i++)
-          printf("%d\t%d\t%d\t\n",b[i][0],b[i][1],b[i][2]);
-      }
-
-   ```
-**8-Display of Sparse Matrix to 3 tuple**
-
-   ```text
-    void tuple_sparse(int a[][10],int b[][3],int m)
-    {
-        int i,j,k;
-        k=1;
-        for(i=0;i<b[0][0];i++)
-        for(j=0;j<b[0][1];j++)
-        {
-            if(b[k][0]==i&&b[k][1]==j&&k<=m)
-            {
-                a[i][j]=b[k][2];
-                k++;
-            }
-            else
-                a[i][j]=0;
-        }
-        printf("\nconversion is\n");
-        for(i=0;i<b[0][0];i++)
-        {
-            printf("\n");
-            for(j=0;j<b[0][1];j++)
-            printf("%d\t",a[i][j]);
-        }
-    }
-
-   ```
-
-<<<<<<< HEAD
-### Applications of 2D Arrays
-- Image Processing: In image processing, images are represented as a grid of pixels. The color intensity of each pixel is stored in a 2D array.
-- Graph Algorithms: Graphs are often stored in adjacency matrices, where each cell represents the presence or absence of an edge between two vertices.
-- Game Development: 2D arrays are widely used in board games like chess, checkers, and grid-based puzzles to represent the game state.
-- Scientific Computing: Numerical algorithms that solve large systems of equations or perform complex simulations use 2D arrays to handle matrix computations.
-
-### Conclusion
-By leveraging the power of 2D arrays, you can tackle complex data challenges, optimize performance, and
-develop more sophisticated applications. As you continue to explore programming and data structures, the
-knowledge of 2D arrays will serve as a solid foundation for further learning and development.
-=======
->>>>>>> b46a5d0e
-
+---
+id: introduction-to-2D-Arrays
+title: Matrix Algorithms
+sidebar_label: Introduction to Matrix Algorithm
+sidebar_position: 1
+description: 'A 2D array, or two-dimensional array, is a data structure that represents a grid-like collection of elements, organized in rows and columns. Each element in a 2D array can be accessed using two indices: one for the row and one for the column.'
+tags: [basic-dsa, data-structures, Matrix Algorithm , Sparse Matrix]
+---
+
+### Introduction
+A 2D array, also known as a two-dimensional array, is a collection of elements arranged in a grid format
+consisting of rows and columns. This structure allows for the representation of data in a tabular manner
+making it particularly useful for applications that require systematic organization and manipulation of data.
+
+### Structure and Syntax
+A 2D array can be visualized as a matrix, where each element is accessed via a pair of indices: the first
+index denotes the row, and the second index denotes the column. For example, in a 2D array defined as **array[i][j]**, i refers to the row number and j refers to the column number.
+ example:
+    - int array[3][4];
+
+### Characteristics
+ - **Fixed Size**: In many programming languages, the size of a 2D array is fixed upon creation, meaning that the number of rows and columns cannot be changed dynamically.
+
+ - **Homogeneous Elements**: All elements in a 2D array are typically of the same data type (e.g., integers, floats), which allows for efficient storage and access.
+
+ - **Memory Layout**: In C , 2D arrays are often stored in contiguous memory locations, which can enhance performance due to better cache locality.
+
+### Code
+
+**1-Creation**
+
+   ```text
+    void create(int a[][10],int m,int n)
+    {
+        int i,j;
+        for(i=0;i<m;i++)
+        for(j=0;j<n;j++)
+        {
+            printf("\nEnter no. in row=%d column=%d\n",i,j);
+            scanf("%d",&a[i][j]);
+        }
+    }
+
+   ```
+**2-Display**
+
+   ```text
+    void display(int a[][10],int m,int n)
+    {
+        int i,j;
+        printf("\nArray is_\n");
+        for(i=0;i<m;i++)
+        {
+            printf("\n");
+            for(j=0;j<n;j++)
+            printf("%d\t",a[i][j]);
+        }
+    }
+
+   ```
+
+**3-Addition of two 2D arrays**
+
+   ```text
+    void add(int a[][10],int b[][10],int m,int n)
+    {
+        int i,j,c[10][10];
+        for(i=0;i<m;i++)
+        for(j=0;j<n;j++)
+        c[i][j]=a[i][j]+b[i][j];
+        printf("\nAddintion of these_\n");
+        display(c,m,n);
+    }
+
+   ```
+**4-Subtraction of two 2D arrays**
+
+   ```text
+     void sub(int a[][10],int b[][10],int m,int n)
+      {
+          int i,j,c[10][10];
+          for(i=0;i<m;i++)
+          for(j=0;j<n;j++)
+          c[i][j]=a[i][j]-b[i][j];
+          printf("\nSubtraction of these_\n");
+          display(c,m,n);
+      }
+   ```
+### Sparse Matrix
+ A sparse matrix is a two-dimensional array in which most of the elements are zero or, more generally, do not
+ contribute to the significant properties of the matrix. Sparse matrices are commonly encountered in various
+ scientific and engineering applications, particularly in areas like optimization, machine learning, and graph
+ theory.
+
+**5-Sparse Matrix to 3 tuple**
+
+   ```text
+    void sparse_3tuple(int a[][10],int c[][3],int m, int n)
+      {
+          int i,j,k,t;
+          k=1;
+          for(i=0;i<m;i++)
+          for(j=0;j<n;j++){
+              if(a[i][j]!=0)
+              {
+                  c[k][0]=i;
+                  c[k][1]=j;
+                  c[k][2]=a[i][j];
+                  k++;
+              }
+          }
+          c[0][0]=m;
+          c[0][1]=n;
+          c[0][2]=k-1;
+          printf("\nSparse to 3-tuple conversion\n");
+          printf("%d\t%d\t%d\t\n",c[0][0],c[0][1],c[0][2]);
+          for(t=1;t<=c[0][2];t++)
+          printf("%d\t%d\t%d\t\n",c[t][0],c[t][1],c[t][2]);
+      }
+
+   ```
+
+**6-Creation of Sparse Matrix**
+
+   ```text
+     void createsparse(int b[][3],int m)
+      {
+          int i,x;
+          printf("\nenter no. of rows, columns\n");
+          scanf("%d%d",&b[0][0],&b[0][1]);
+          b[0][2]=m;
+          printf("\nenter row no. column no. and value at that place\n");
+          for(x=1;x<=m;x++)
+          scanf("%d%d%d",&b[x][0],&b[x][1],&b[x][2]);
+      }
+   ```
+**7-Display of Sparse Matrix**
+
+   ```text
+     void display(int b[][3],int m)
+      {
+          int i;
+          printf("\nsparse matrix representation is\n");
+          for(i=0;i<=m;i++)
+          printf("%d\t%d\t%d\t\n",b[i][0],b[i][1],b[i][2]);
+      }
+
+   ```
+**8-Display of Sparse Matrix to 3 tuple**
+
+   ```text
+    void tuple_sparse(int a[][10],int b[][3],int m)
+    {
+        int i,j,k;
+        k=1;
+        for(i=0;i<b[0][0];i++)
+        for(j=0;j<b[0][1];j++)
+        {
+            if(b[k][0]==i&&b[k][1]==j&&k<=m)
+            {
+                a[i][j]=b[k][2];
+                k++;
+            }
+            else
+                a[i][j]=0;
+        }
+        printf("\nconversion is\n");
+        for(i=0;i<b[0][0];i++)
+        {
+            printf("\n");
+            for(j=0;j<b[0][1];j++)
+            printf("%d\t",a[i][j]);
+        }
+    }
+
+   ```